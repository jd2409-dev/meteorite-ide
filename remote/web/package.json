--- conflicted
+++ resolved
@@ -10,13 +10,8 @@
 		"jschardet": "3.0.0",
 		"tas-client-umd": "0.1.6",
 		"vscode-oniguruma": "1.7.0",
-<<<<<<< HEAD
 		"vscode-textmate": "9.0.0",
-		"xterm": "5.2.0-beta.28",
-=======
-		"vscode-textmate": "8.0.0",
 		"xterm": "5.2.0-beta.29",
->>>>>>> 550fdeb8
 		"xterm-addon-canvas": "0.4.0-beta.7",
 		"xterm-addon-search": "0.11.0",
 		"xterm-addon-unicode11": "0.5.0",
