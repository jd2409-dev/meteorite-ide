--- conflicted
+++ resolved
@@ -398,11 +398,7 @@
 
 	private createCommentWidgetActions(container: HTMLElement, model: ITextModel) {
 		const button = new Button(container);
-<<<<<<< HEAD
 		this._localToDispose.push(attachButtonStyler(button, this.themeService));
-=======
-		this._disposables.push(attachButtonStyler(button, this.themeService));
->>>>>>> 354e0d27
 		button.label = 'Add comment';
 
 		button.enabled = model.getValueLength() > 0;
