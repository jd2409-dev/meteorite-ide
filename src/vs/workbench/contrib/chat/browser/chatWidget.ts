/*---------------------------------------------------------------------------------------------
 *  Copyright (c) Microsoft Corporation. All rights reserved.
 *  Licensed under the MIT License. See License.txt in the project root for license information.
 *--------------------------------------------------------------------------------------------*/

import * as dom from '../../../../base/browser/dom.js';
import { IMouseWheelEvent } from '../../../../base/browser/mouseEvent.js';
import { Button } from '../../../../base/browser/ui/button/button.js';
import { ITreeContextMenuEvent, ITreeElement } from '../../../../base/browser/ui/tree/tree.js';
import { disposableTimeout, timeout } from '../../../../base/common/async.js';
import { CancellationToken } from '../../../../base/common/cancellation.js';
import { Codicon } from '../../../../base/common/codicons.js';
import { toErrorMessage } from '../../../../base/common/errorMessage.js';
import { Emitter, Event } from '../../../../base/common/event.js';
import { FuzzyScore } from '../../../../base/common/filters.js';
import { IMarkdownString, MarkdownString } from '../../../../base/common/htmlContent.js';
import { Iterable } from '../../../../base/common/iterator.js';
import { combinedDisposable, Disposable, DisposableStore, IDisposable, MutableDisposable, toDisposable } from '../../../../base/common/lifecycle.js';
import { KeyCode } from '../../../../base/common/keyCodes.js';
import { ResourceSet } from '../../../../base/common/map.js';
import { Schemas } from '../../../../base/common/network.js';
import { autorun, observableFromEvent, observableValue } from '../../../../base/common/observable.js';
import { basename, extUri, isEqual } from '../../../../base/common/resources.js';
import { MicrotaskDelay } from '../../../../base/common/symbols.js';
import { isDefined } from '../../../../base/common/types.js';
import { URI } from '../../../../base/common/uri.js';
import { ICodeEditor } from '../../../../editor/browser/editorBrowser.js';
import { ICodeEditorService } from '../../../../editor/browser/services/codeEditorService.js';
import { localize } from '../../../../nls.js';
import { MenuId } from '../../../../platform/actions/common/actions.js';
import { fromNowByDay, fromNow } from '../../../../base/common/date.js';
import { IConfigurationService } from '../../../../platform/configuration/common/configuration.js';
import { ContextKeyExpr, IContextKey, IContextKeyService } from '../../../../platform/contextkey/common/contextkey.js';
import { IContextMenuService } from '../../../../platform/contextview/browser/contextView.js';
import { ITextResourceEditorInput } from '../../../../platform/editor/common/editor.js';
import { IInstantiationService } from '../../../../platform/instantiation/common/instantiation.js';
import { ServiceCollection } from '../../../../platform/instantiation/common/serviceCollection.js';
import { WorkbenchObjectTree, WorkbenchList } from '../../../../platform/list/browser/listService.js';
import { IListRenderer, IListVirtualDelegate } from '../../../../base/browser/ui/list/list.js';
import { ILogService } from '../../../../platform/log/common/log.js';
import { bindContextKey } from '../../../../platform/observable/common/platformObservableUtils.js';
import { ITelemetryService } from '../../../../platform/telemetry/common/telemetry.js';
import { buttonSecondaryBackground, buttonSecondaryForeground, buttonSecondaryHoverBackground } from '../../../../platform/theme/common/colorRegistry.js';
import { asCssVariable } from '../../../../platform/theme/common/colorUtils.js';
import { IThemeService } from '../../../../platform/theme/common/themeService.js';
import { IWorkspaceContextService, WorkbenchState } from '../../../../platform/workspace/common/workspace.js';
import { checkModeOption } from '../common/chat.js';
import { IChatAgentCommand, IChatAgentData, IChatAgentService } from '../common/chatAgents.js';
import { ChatContextKeys } from '../common/chatContextKeys.js';
import { applyingChatEditsFailedContextKey, decidedChatEditingResourceContextKey, hasAppliedChatEditsContextKey, hasUndecidedChatEditingResourceContextKey, IChatEditingService, IChatEditingSession, inChatEditingSessionContextKey, ModifiedFileEntryState } from '../common/chatEditingService.js';
import { IChatLayoutService } from '../common/chatLayoutService.js';
import { IChatModel, IChatResponseModel } from '../common/chatModel.js';
import { IChatModeService } from '../common/chatModes.js';
import { chatAgentLeader, ChatRequestAgentPart, ChatRequestDynamicVariablePart, ChatRequestSlashPromptPart, ChatRequestToolPart, ChatRequestToolSetPart, chatSubcommandLeader, formatChatQuestion, IParsedChatRequest } from '../common/chatParserTypes.js';
import { ChatRequestParser } from '../common/chatRequestParser.js';
import { IChatLocationData, IChatSendRequestOptions, IChatService } from '../common/chatService.js';
import { IChatSlashCommandService } from '../common/chatSlashCommands.js';
import { IChatTodoListService } from '../common/chatTodoListService.js';
import { ChatRequestVariableSet, IChatRequestVariableEntry, isPromptFileVariableEntry, isPromptTextVariableEntry, PromptFileVariableKind, toPromptFileVariableEntry } from '../common/chatVariableEntries.js';
import { ChatViewModel, IChatRequestViewModel, IChatResponseViewModel, isRequestVM, isResponseVM } from '../common/chatViewModel.js';
import { IChatInputState } from '../common/chatWidgetHistoryService.js';
import { CodeBlockModelCollection } from '../common/codeBlockModelCollection.js';
import { ChatAgentLocation, ChatConfiguration, ChatModeKind } from '../common/constants.js';
import { ILanguageModelToolsService, IToolData, ToolSet } from '../common/languageModelToolsService.js';
import { ComputeAutomaticInstructions } from '../common/promptSyntax/computeAutomaticInstructions.js';
import { PromptsConfig } from '../common/promptSyntax/config/config.js';
import { type TPromptMetadata } from '../common/promptSyntax/parsers/promptHeader/promptHeader.js';
import { PromptsType } from '../common/promptSyntax/promptTypes.js';
import { IPromptParserResult, IPromptsService } from '../common/promptSyntax/service/promptsService.js';
import { TodoListToolSettingId } from '../common/tools/manageTodoListTool.js';
import { handleModeSwitch } from './actions/chatActions.js';
import { ChatTreeItem, IChatAcceptInputOptions, IChatAccessibilityService, IChatCodeBlockInfo, IChatFileTreeInfo, IChatListItemRendererOptions, IChatWidget, IChatWidgetService, IChatWidgetViewContext, IChatWidgetViewOptions, ChatViewId } from './chat.js';
import { ChatAccessibilityProvider } from './chatAccessibilityProvider.js';
import { ChatAttachmentModel } from './chatAttachmentModel.js';
import { ChatTodoListWidget } from './chatContentParts/chatTodoListWidget.js';
import { ChatInputPart, IChatInputStyles } from './chatInputPart.js';
import { ChatListDelegate, ChatListItemRenderer, IChatListItemTemplate, IChatRendererDelegate } from './chatListRenderer.js';
import { ChatEditorOptions } from './chatOptions.js';
import './media/chat.css';
import './media/chatAgentHover.css';
import './media/chatViewWelcome.css';
import { ChatViewWelcomePart, IChatSuggestedPrompts, IChatViewWelcomeContent } from './viewsWelcome/chatViewWelcomeController.js';
<<<<<<< HEAD
import { MicrotaskDelay } from '../../../../base/common/symbols.js';
import { IChatRequestVariableEntry, ChatRequestVariableSet as ChatRequestVariableSet, isPromptFileVariableEntry, toPromptFileVariableEntry, PromptFileVariableKind, isPromptTextVariableEntry } from '../common/chatVariableEntries.js';
import { ChatViewPane } from './chatViewPane.js';
import { ChatTodoListWidget } from './chatContentParts/chatTodoListWidget.js';
import { PromptsConfig } from '../common/promptSyntax/config/config.js';
import { CancellationToken } from '../../../../base/common/cancellation.js';
import { ComputeAutomaticInstructions } from '../common/promptSyntax/computeAutomaticInstructions.js';
import { IWorkspaceContextService, WorkbenchState } from '../../../../platform/workspace/common/workspace.js';
import { IViewsService } from '../../../services/views/common/viewsService.js';
import { ICommandService } from '../../../../platform/commands/common/commands.js';
import { IHoverService } from '../../../../platform/hover/browser/hover.js';
import { IMouseWheelEvent } from '../../../../base/browser/mouseEvent.js';
import { TodoListToolSettingId as TodoListToolSettingId } from '../common/tools/manageTodoListTool.js';
=======
>>>>>>> 4cdcb799

const $ = dom.$;

export interface IChatViewState {
	inputValue?: string;
	inputState?: IChatInputState;
}

export interface IChatWidgetStyles extends IChatInputStyles {
	inputEditorBackground: string;
	resultEditorBackground: string;
}

export interface IChatWidgetContrib extends IDisposable {
	readonly id: string;

	/**
	 * A piece of state which is related to the input editor of the chat widget
	 */
	getInputState?(): any;

	/**
	 * Called with the result of getInputState when navigating input history.
	 */
	setInputState?(s: any): void;
}

interface IChatRequestInputOptions {
	input: string;
	attachedContext: ChatRequestVariableSet;
}

export interface IChatWidgetLocationOptions {
	location: ChatAgentLocation;
	resolveData?(): IChatLocationData | undefined;
}

export function isQuickChat(widget: IChatWidget): boolean {
	return 'viewContext' in widget && 'isQuickChat' in widget.viewContext && Boolean(widget.viewContext.isQuickChat);
}

export function isInlineChat(widget: IChatWidget): boolean {
	return 'viewContext' in widget && 'isInlineChat' in widget.viewContext && Boolean(widget.viewContext.isInlineChat);
}

interface IChatHistoryListItem {
	readonly sessionId: string;
	readonly title: string;
	readonly lastMessageDate: number;
	readonly isActive: boolean;
}

class ChatHistoryListDelegate implements IListVirtualDelegate<IChatHistoryListItem> {
	getHeight(element: IChatHistoryListItem): number {
		return 22;
	}

	getTemplateId(element: IChatHistoryListItem): string {
		return 'chatHistoryItem';
	}
}

interface IChatHistoryTemplate {
	container: HTMLElement;
	title: HTMLElement;
	date: HTMLElement;
	disposables: DisposableStore;
}

class ChatHistoryListRenderer implements IListRenderer<IChatHistoryListItem, IChatHistoryTemplate> {
	readonly templateId = 'chatHistoryItem';

	constructor(
		private readonly onDidClickItem: (item: IChatHistoryListItem) => void,
		private readonly hoverService: IHoverService,
		private readonly formatHistoryTimestamp: (timestamp: number, todayMidnightMs: number) => string,
		private readonly todayMidnightMs: number
	) { }

	renderTemplate(container: HTMLElement): IChatHistoryTemplate {
		const disposables = new DisposableStore();

		container.classList.add('chat-welcome-history-item');
		const title = dom.append(container, $('.chat-welcome-history-title'));
		const date = dom.append(container, $('.chat-welcome-history-date'));

		container.tabIndex = 0;
		container.setAttribute('role', 'button');

		return { container, title, date, disposables };
	}

	renderElement(element: IChatHistoryListItem, index: number, templateData: IChatHistoryTemplate): void {
		const { container, title, date, disposables } = templateData;

		// Clear previous disposables
		disposables.clear();

		// Set content
		title.textContent = element.title;
		date.textContent = this.formatHistoryTimestamp(element.lastMessageDate, this.todayMidnightMs);

		// Set accessibility
		container.setAttribute('aria-label', element.title);

		// Setup hover for full title
		const titleHoverEl = dom.$('div.chat-history-item-hover');
		titleHoverEl.textContent = element.title;
		disposables.add(this.hoverService.setupDelayedHover(container, {
			content: titleHoverEl,
			appearance: { showPointer: false, compact: true }
		}));

		// Setup click and keyboard handlers
		disposables.add(dom.addDisposableListener(container, dom.EventType.CLICK, () => {
			this.onDidClickItem(element);
		}));

		disposables.add(dom.addStandardDisposableListener(container, dom.EventType.KEY_DOWN, e => {
			if (e.equals(KeyCode.Enter) || e.equals(KeyCode.Space)) {
				e.preventDefault();
				e.stopPropagation();
				this.onDidClickItem(element);
			}
		}));
	}

	disposeTemplate(templateData: IChatHistoryTemplate): void {
		templateData.disposables.dispose();
	}
}

export class ChatWidget extends Disposable implements IChatWidget {
	public static readonly CONTRIBS: { new(...args: [IChatWidget, ...any]): IChatWidgetContrib }[] = [];

	private readonly _onDidSubmitAgent = this._register(new Emitter<{ agent: IChatAgentData; slashCommand?: IChatAgentCommand }>());
	public readonly onDidSubmitAgent = this._onDidSubmitAgent.event;

	private _onDidChangeAgent = this._register(new Emitter<{ agent: IChatAgentData; slashCommand?: IChatAgentCommand }>());
	readonly onDidChangeAgent = this._onDidChangeAgent.event;

	private _onDidFocus = this._register(new Emitter<void>());
	readonly onDidFocus = this._onDidFocus.event;

	private _onDidChangeViewModel = this._register(new Emitter<void>());
	readonly onDidChangeViewModel = this._onDidChangeViewModel.event;

	private _onDidScroll = this._register(new Emitter<void>());
	readonly onDidScroll = this._onDidScroll.event;

	private _onDidClear = this._register(new Emitter<void>());
	readonly onDidClear = this._onDidClear.event;

	private _onDidAcceptInput = this._register(new Emitter<void>());
	readonly onDidAcceptInput = this._onDidAcceptInput.event;

	private _onDidHide = this._register(new Emitter<void>());
	readonly onDidHide = this._onDidHide.event;

	private _onDidShow = this._register(new Emitter<void>());
	readonly onDidShow = this._onDidShow.event;

	private _onDidChangeParsedInput = this._register(new Emitter<void>());
	readonly onDidChangeParsedInput = this._onDidChangeParsedInput.event;

	private readonly _onWillMaybeChangeHeight = new Emitter<void>();
	readonly onWillMaybeChangeHeight: Event<void> = this._onWillMaybeChangeHeight.event;

	private _onDidChangeHeight = this._register(new Emitter<number>());
	readonly onDidChangeHeight = this._onDidChangeHeight.event;

	private readonly _onDidChangeContentHeight = new Emitter<void>();
	readonly onDidChangeContentHeight: Event<void> = this._onDidChangeContentHeight.event;

	private contribs: ReadonlyArray<IChatWidgetContrib> = [];

	private tree!: WorkbenchObjectTree<ChatTreeItem, FuzzyScore>;
	private renderer!: ChatListItemRenderer;
	private readonly _codeBlockModelCollection: CodeBlockModelCollection;
	private lastItem: ChatTreeItem | undefined;

	private readonly inputPartDisposable: MutableDisposable<ChatInputPart> = this._register(new MutableDisposable());
	private readonly inlineInputPartDisposable: MutableDisposable<ChatInputPart> = this._register(new MutableDisposable());
	private inputContainer!: HTMLElement;
	private focusedInputDOM!: HTMLElement;
	private editorOptions!: ChatEditorOptions;

	private recentlyRestoredCheckpoint: boolean = false;

	private settingChangeCounter = 0;

	private listContainer!: HTMLElement;
	private container!: HTMLElement;
	get domNode() {
		return this.container;
	}

	private welcomeMessageContainer!: HTMLElement;
	private readonly welcomePart: MutableDisposable<ChatViewWelcomePart> = this._register(new MutableDisposable());
	private readonly chatTodoListWidget: ChatTodoListWidget;

	private bodyDimension: dom.Dimension | undefined;
	private visibleChangeCount = 0;
	private requestInProgress: IContextKey<boolean>;
	private agentInInput: IContextKey<boolean>;
	private inEmptyStateWithHistoryEnabledKey: IContextKey<boolean>;
	private currentRequest: Promise<void> | undefined;

	private _visible = false;
	public get visible() {
		return this._visible;
	}

	private previousTreeScrollHeight: number = 0;

	/**
	 * Whether the list is scroll-locked to the bottom. Initialize to true so that we can scroll to the bottom on first render.
	 * The initial render leads to a lot of `onDidChangeTreeContentHeight` as the renderer works out the real heights of rows.
	 */
	private scrollLock = true;

	private _isReady = false;
	private _onDidBecomeReady = this._register(new Emitter<void>());

	private readonly viewModelDisposables = this._register(new DisposableStore());
	private _viewModel: ChatViewModel | undefined;

	// Coding agent locking state
	private _lockedToCodingAgent: string | undefined;
	private _lockedToCodingAgentContextKey!: IContextKey<boolean>;
	private _codingAgentPrefix: string | undefined;
	private _lockedAgentId: string | undefined;

	private lastWelcomeViewChatMode: ChatModeKind | undefined;

	// Cache for prompt file descriptions to avoid async calls during rendering
	private readonly promptDescriptionsCache = new Map<string, string>();

	private set viewModel(viewModel: ChatViewModel | undefined) {
		if (this._viewModel === viewModel) {
			return;
		}

		this.viewModelDisposables.clear();

		this._viewModel = viewModel;
		if (viewModel) {
			this.viewModelDisposables.add(viewModel);
			this.logService.debug('ChatWidget#setViewModel: have viewModel');

			if (viewModel.model.editingSessionObs) {
				this.logService.debug('ChatWidget#setViewModel: waiting for editing session');
				viewModel.model.editingSessionObs?.promise.then(() => {
					this._isReady = true;
					this._onDidBecomeReady.fire();
				});
			} else {
				this._isReady = true;
				this._onDidBecomeReady.fire();
			}
		} else {
			this.logService.debug('ChatWidget#setViewModel: no viewModel');
		}

		this._onDidChangeViewModel.fire();
	}

	get viewModel() {
		return this._viewModel;
	}

	private readonly _editingSession = observableValue<IChatEditingSession | undefined>(this, undefined);

	private parsedChatRequest: IParsedChatRequest | undefined;
	get parsedInput() {
		if (this.parsedChatRequest === undefined) {
			if (!this.viewModel) {
				return { text: '', parts: [] };
			}

			this.parsedChatRequest = this.instantiationService.createInstance(ChatRequestParser).parseChatRequest(this.viewModel!.sessionId, this.getInput(), this.location, { selectedAgent: this._lastSelectedAgent, mode: this.input.currentModeKind });
			this._onDidChangeParsedInput.fire();
		}

		return this.parsedChatRequest;
	}

	get scopedContextKeyService(): IContextKeyService {
		return this.contextKeyService;
	}

	private readonly _location: IChatWidgetLocationOptions;
	get location() {
		return this._location.location;
	}

	readonly viewContext: IChatWidgetViewContext;

	private readonly chatSetupTriggerContext = ContextKeyExpr.or(
		ChatContextKeys.Setup.installed.negate(),
		ChatContextKeys.Entitlement.canSignUp
	);

	get supportsChangingModes(): boolean {
		return !!this.viewOptions.supportsChangingModes;
	}

	get chatDisclaimer(): string {
		return localize('chatDisclaimer', "AI responses may be inaccurate.");
	}

	constructor(
		location: ChatAgentLocation | IChatWidgetLocationOptions,
		_viewContext: IChatWidgetViewContext | undefined,
		private readonly viewOptions: IChatWidgetViewOptions,
		private readonly styles: IChatWidgetStyles,
		@ICodeEditorService private readonly codeEditorService: ICodeEditorService,
		@IConfigurationService private readonly configurationService: IConfigurationService,
		@IContextKeyService private readonly contextKeyService: IContextKeyService,
		@IInstantiationService private readonly instantiationService: IInstantiationService,
		@IChatService private readonly chatService: IChatService,
		@IChatAgentService private readonly chatAgentService: IChatAgentService,
		@IChatWidgetService private readonly chatWidgetService: IChatWidgetService,
		@IContextMenuService private readonly contextMenuService: IContextMenuService,
		@IChatAccessibilityService private readonly chatAccessibilityService: IChatAccessibilityService,
		@ILogService private readonly logService: ILogService,
		@IThemeService private readonly themeService: IThemeService,
		@IChatSlashCommandService private readonly chatSlashCommandService: IChatSlashCommandService,
		@IChatEditingService chatEditingService: IChatEditingService,
		@ITelemetryService private readonly telemetryService: ITelemetryService,
		@IPromptsService private readonly promptsService: IPromptsService,
		@ILanguageModelToolsService private readonly toolsService: ILanguageModelToolsService,
		@IWorkspaceContextService private readonly contextService: IWorkspaceContextService,
		@IChatModeService private readonly chatModeService: IChatModeService,
<<<<<<< HEAD
		@IHoverService private readonly hoverService: IHoverService
=======
		@IChatTodoListService private readonly chatTodoListService: IChatTodoListService,
		@IChatLayoutService private readonly chatLayoutService: IChatLayoutService
>>>>>>> 4cdcb799
	) {
		super();
		this._lockedToCodingAgentContextKey = ChatContextKeys.lockedToCodingAgent.bindTo(this.contextKeyService);

		this.viewContext = _viewContext ?? {};

		const viewModelObs = observableFromEvent(this, this.onDidChangeViewModel, () => this.viewModel);

		if (typeof location === 'object') {
			this._location = location;
		} else {
			this._location = { location };
		}

		ChatContextKeys.inChatSession.bindTo(contextKeyService).set(true);
		ChatContextKeys.location.bindTo(contextKeyService).set(this._location.location);
		ChatContextKeys.inQuickChat.bindTo(contextKeyService).set(isQuickChat(this));
		this.agentInInput = ChatContextKeys.inputHasAgent.bindTo(contextKeyService);
		this.requestInProgress = ChatContextKeys.requestInProgress.bindTo(contextKeyService);

		// Context key for when empty state history is enabled and in empty state
		this.inEmptyStateWithHistoryEnabledKey = ChatContextKeys.inEmptyStateWithHistoryEnabled.bindTo(contextKeyService);
		this._register(this.configurationService.onDidChangeConfiguration(e => {
			if (e.affectsConfiguration(ChatConfiguration.EmptyStateHistoryEnabled)) {
				this.updateEmptyStateWithHistoryContext();
				this.renderWelcomeViewContentIfNeeded();
			}
		}));
		this.updateEmptyStateWithHistoryContext();

		this._register(bindContextKey(decidedChatEditingResourceContextKey, contextKeyService, (reader) => {
			const currentSession = this._editingSession.read(reader);
			if (!currentSession) {
				return;
			}
			const entries = currentSession.entries.read(reader);
			const decidedEntries = entries.filter(entry => entry.state.read(reader) !== ModifiedFileEntryState.Modified);
			return decidedEntries.map(entry => entry.entryId);
		}));
		this._register(bindContextKey(hasUndecidedChatEditingResourceContextKey, contextKeyService, (reader) => {
			const currentSession = this._editingSession.read(reader);
			const entries = currentSession?.entries.read(reader) ?? []; // using currentSession here
			const decidedEntries = entries.filter(entry => entry.state.read(reader) === ModifiedFileEntryState.Modified);
			return decidedEntries.length > 0;
		}));
		this._register(bindContextKey(hasAppliedChatEditsContextKey, contextKeyService, (reader) => {
			const currentSession = this._editingSession.read(reader);
			if (!currentSession) {
				return false;
			}
			const entries = currentSession.entries.read(reader);
			return entries.length > 0;
		}));
		this._register(bindContextKey(inChatEditingSessionContextKey, contextKeyService, (reader) => {
			return this._editingSession.read(reader) !== null;
		}));
		this._register(bindContextKey(ChatContextKeys.chatEditingCanUndo, contextKeyService, (r) => {
			return this._editingSession.read(r)?.canUndo.read(r) || false;
		}));
		this._register(bindContextKey(ChatContextKeys.chatEditingCanRedo, contextKeyService, (r) => {
			return this._editingSession.read(r)?.canRedo.read(r) || false;
		}));
		this._register(bindContextKey(applyingChatEditsFailedContextKey, contextKeyService, (r) => {
			const chatModel = viewModelObs.read(r)?.model;
			const editingSession = this._editingSession.read(r);
			if (!editingSession || !chatModel) {
				return false;
			}
			const lastResponse = observableFromEvent(this, chatModel.onDidChange, () => chatModel.getRequests().at(-1)?.response).read(r);
			return lastResponse?.result?.errorDetails && !lastResponse?.result?.errorDetails.responseIsIncomplete;
		}));

		this._codeBlockModelCollection = this._register(instantiationService.createInstance(CodeBlockModelCollection, undefined));
		this.chatTodoListWidget = this._register(this.instantiationService.createInstance(ChatTodoListWidget));

		this._register(this.configurationService.onDidChangeConfiguration((e) => {
			if (e.affectsConfiguration('chat.renderRelatedFiles')) {
				this.renderChatEditingSessionState();
			}

			if (e.affectsConfiguration(ChatConfiguration.EditRequests) || e.affectsConfiguration(ChatConfiguration.CheckpointsEnabled)) {
				this.settingChangeCounter++;
				this.onDidChangeItems();
			}
		}));

		this._register(autorun(r => {

			const viewModel = viewModelObs.read(r);
			const sessions = chatEditingService.editingSessionsObs.read(r);

			const session = sessions.find(candidate => candidate.chatSessionId === viewModel?.sessionId);
			this._editingSession.set(undefined, undefined);
			this.renderChatEditingSessionState(); // this is necessary to make sure we dispose previous buttons, etc.

			if (!session) {
				// none or for a different chat widget
				return;
			}

			const entries = session.entries.read(r);
			for (const entry of entries) {
				entry.state.read(r); // SIGNAL
			}

			this._editingSession.set(session, undefined);

			r.store.add(session.onDidDispose(() => {
				this._editingSession.set(undefined, undefined);
				this.renderChatEditingSessionState();
			}));
			r.store.add(this.onDidChangeParsedInput(() => {
				this.renderChatEditingSessionState();
			}));
			r.store.add(this.inputEditor.onDidChangeModelContent(() => {
				if (this.getInput() === '') {
					this.refreshParsedInput();
					this.renderChatEditingSessionState();
				}
			}));
			this.renderChatEditingSessionState();
		}));

		this._register(codeEditorService.registerCodeEditorOpenHandler(async (input: ITextResourceEditorInput, _source: ICodeEditor | null, _sideBySide?: boolean): Promise<ICodeEditor | null> => {
			const resource = input.resource;
			if (resource.scheme !== Schemas.vscodeChatCodeBlock) {
				return null;
			}

			const responseId = resource.path.split('/').at(1);
			if (!responseId) {
				return null;
			}

			const item = this.viewModel?.getItems().find(item => item.id === responseId);
			if (!item) {
				return null;
			}

			// TODO: needs to reveal the chat view

			this.reveal(item);

			await timeout(0); // wait for list to actually render

			for (const codeBlockPart of this.renderer.editorsInUse()) {
				if (extUri.isEqual(codeBlockPart.uri, resource, true)) {
					const editor = codeBlockPart.editor;

					let relativeTop = 0;
					const editorDomNode = editor.getDomNode();
					if (editorDomNode) {
						const row = dom.findParentWithClass(editorDomNode, 'monaco-list-row');
						if (row) {
							relativeTop = dom.getTopLeftOffset(editorDomNode).top - dom.getTopLeftOffset(row).top;
						}
					}

					if (input.options?.selection) {
						const editorSelectionTopOffset = editor.getTopForPosition(input.options.selection.startLineNumber, input.options.selection.startColumn);
						relativeTop += editorSelectionTopOffset;

						editor.focus();
						editor.setSelection({
							startLineNumber: input.options.selection.startLineNumber,
							startColumn: input.options.selection.startColumn,
							endLineNumber: input.options.selection.endLineNumber ?? input.options.selection.startLineNumber,
							endColumn: input.options.selection.endColumn ?? input.options.selection.startColumn
						});
					}

					this.reveal(item, relativeTop);

					return editor;
				}
			}
			return null;
		}));

		this._register(this.onDidChangeParsedInput(() => this.updateChatInputContext()));

		this._register(this.contextKeyService.onDidChangeContext(e => {
			if (e.affectsSome(new Set([
				ChatContextKeys.Setup.installed.key,
				ChatContextKeys.Entitlement.canSignUp.key
			]))) {
				// reset the input in welcome view if it was rendered in experimental mode
				if (this.container.classList.contains('experimental-welcome-view') && !this.contextKeyService.contextMatchesRules(this.chatSetupTriggerContext)) {
					this.container.classList.remove('experimental-welcome-view');
					const renderFollowups = this.viewOptions.renderFollowups ?? false;
					const renderStyle = this.viewOptions.renderStyle;
					this.createInput(this.container, { renderFollowups, renderStyle });
					this.input.setChatMode(this.lastWelcomeViewChatMode ?? ChatModeKind.Ask);
				}
			}
		}));
	}

	private _lastSelectedAgent: IChatAgentData | undefined;
	set lastSelectedAgent(agent: IChatAgentData | undefined) {
		this.parsedChatRequest = undefined;
		this._lastSelectedAgent = agent;
		this._onDidChangeParsedInput.fire();
	}

	get lastSelectedAgent(): IChatAgentData | undefined {
		return this._lastSelectedAgent;
	}

	get supportsFileReferences(): boolean {
		return !!this.viewOptions.supportsFileReferences;
	}

	get input(): ChatInputPart {
		return this.viewModel?.editing && this.configurationService.getValue<string>('chat.editRequests') !== 'input' ? this.inlineInputPart : this.inputPart;
	}

	private get inputPart(): ChatInputPart {
		return this.inputPartDisposable.value!;
	}

	private get inlineInputPart(): ChatInputPart {
		return this.inlineInputPartDisposable.value!;
	}

	get inputEditor(): ICodeEditor {
		return this.input.inputEditor;
	}

	get inputUri(): URI {
		return this.input.inputUri;
	}

	get contentHeight(): number {
		return this.input.contentHeight + this.tree.contentHeight + this.chatTodoListWidget.height;
	}

	get attachmentModel(): ChatAttachmentModel {
		return this.input.attachmentModel;
	}

	async waitForReady(): Promise<void> {
		if (this._isReady) {
			this.logService.debug('ChatWidget#waitForReady: already ready');
			return;
		}

		this.logService.debug('ChatWidget#waitForReady: waiting for ready');
		await Event.toPromise(this._onDidBecomeReady.event);

		if (this.viewModel) {
			this.logService.debug('ChatWidget#waitForReady: ready');
		} else {
			this.logService.debug('ChatWidget#waitForReady: no viewModel');
		}
	}

	render(parent: HTMLElement): void {
		const viewId = 'viewId' in this.viewContext ? this.viewContext.viewId : undefined;
		this.editorOptions = this._register(this.instantiationService.createInstance(ChatEditorOptions, viewId, this.styles.listForeground, this.styles.inputEditorBackground, this.styles.resultEditorBackground));
		const renderInputOnTop = this.viewOptions.renderInputOnTop ?? false;
		const renderFollowups = this.viewOptions.renderFollowups ?? !renderInputOnTop;
		const renderStyle = this.viewOptions.renderStyle;

		this.container = dom.append(parent, $('.interactive-session'));
		this.welcomeMessageContainer = dom.append(this.container, $('.chat-welcome-view-container', { style: 'display: none' }));
		this._register(dom.addStandardDisposableListener(this.welcomeMessageContainer, dom.EventType.CLICK, () => this.focusInput()));

		dom.append(this.container, this.chatTodoListWidget.domNode);
		this._register(this.chatTodoListWidget.onDidChangeHeight(() => {
			if (this.bodyDimension) {
				this.layout(this.bodyDimension.height, this.bodyDimension.width);
			}
		}));

		if (renderInputOnTop) {
			this.createInput(this.container, { renderFollowups, renderStyle });
			this.listContainer = dom.append(this.container, $(`.interactive-list`));
		} else {
			this.listContainer = dom.append(this.container, $(`.interactive-list`));
			this.createInput(this.container, { renderFollowups, renderStyle });
		}

		this.renderWelcomeViewContentIfNeeded();
		this.createList(this.listContainer, { editable: !isInlineChat(this) && !isQuickChat(this), ...this.viewOptions.rendererOptions, renderStyle });

		const scrollDownButton = this._register(new Button(this.listContainer, {
			supportIcons: true,
			buttonBackground: asCssVariable(buttonSecondaryBackground),
			buttonForeground: asCssVariable(buttonSecondaryForeground),
			buttonHoverBackground: asCssVariable(buttonSecondaryHoverBackground),
		}));
		scrollDownButton.element.classList.add('chat-scroll-down');
		scrollDownButton.label = `$(${Codicon.chevronDown.id})`;
		scrollDownButton.setTitle(localize('scrollDownButtonLabel', "Scroll down"));
		this._register(scrollDownButton.onDidClick(() => {
			this.scrollLock = true;
			this.scrollToEnd();
		}));

		this._register(autorun(reader => {
			this.chatLayoutService.configurationChangedSignal.read(reader);
			this.tree.rerender();
		}));

		this._register(this.editorOptions.onDidChange(() => this.onDidStyleChange()));
		this.onDidStyleChange();

		// Do initial render
		if (this.viewModel) {
			this.onDidChangeItems();
			this.scrollToEnd();
		}

		this.contribs = ChatWidget.CONTRIBS.map(contrib => {
			try {
				return this._register(this.instantiationService.createInstance(contrib, this));
			} catch (err) {
				this.logService.error('Failed to instantiate chat widget contrib', toErrorMessage(err));
				return undefined;
			}
		}).filter(isDefined);

		this._register((this.chatWidgetService as ChatWidgetService).register(this));

		const parsedInput = observableFromEvent(this.onDidChangeParsedInput, () => this.parsedInput);
		this._register(autorun(r => {
			const input = parsedInput.read(r);

			const newPromptAttachments = new Map<string, IChatRequestVariableEntry>();
			const oldPromptAttachments = new Set<string>();

			// get all attachments, know those that are prompt-referenced
			for (const attachment of this.attachmentModel.attachments) {
				if (attachment.range) {
					oldPromptAttachments.add(attachment.id);
				}
			}

			// update/insert prompt-referenced attachments
			for (const part of input.parts) {
				if (part instanceof ChatRequestToolPart || part instanceof ChatRequestToolSetPart || part instanceof ChatRequestDynamicVariablePart) {
					const entry = part.toVariableEntry();
					newPromptAttachments.set(entry.id, entry);
					oldPromptAttachments.delete(entry.id);
				}
			}

			this.attachmentModel.updateContext(oldPromptAttachments, newPromptAttachments.values());
		}));

		if (!this.focusedInputDOM) {
			this.focusedInputDOM = this.container.appendChild(dom.$('.focused-input-dom'));
		}
	}

	private scrollToEnd() {
		if (this.lastItem) {
			const offset = Math.max(this.lastItem.currentRenderedHeight ?? 0, 1e6);
			this.tree.reveal(this.lastItem, offset);
		}
	}

	getContrib<T extends IChatWidgetContrib>(id: string): T | undefined {
		return this.contribs.find(c => c.id === id) as T;
	}

	focusInput(): void {
		this.input.focus();

		// Sometimes focusing the input part is not possible,
		// but we'd like to be the last focused chat widget,
		// so we emit an optimistic onDidFocus event nonetheless.
		this._onDidFocus.fire();
	}

	hasInputFocus(): boolean {
		return this.input.hasFocus();
	}

	refreshParsedInput() {
		if (!this.viewModel) {
			return;
		}
		this.parsedChatRequest = this.instantiationService.createInstance(ChatRequestParser).parseChatRequest(this.viewModel.sessionId, this.getInput(), this.location, { selectedAgent: this._lastSelectedAgent, mode: this.input.currentModeKind });
		this._onDidChangeParsedInput.fire();
	}

	getSibling(item: ChatTreeItem, type: 'next' | 'previous'): ChatTreeItem | undefined {
		if (!isResponseVM(item)) {
			return;
		}
		const items = this.viewModel?.getItems();
		if (!items) {
			return;
		}
		const responseItems = items.filter(i => isResponseVM(i));
		const targetIndex = responseItems.indexOf(item);
		if (targetIndex === undefined) {
			return;
		}
		const indexToFocus = type === 'next' ? targetIndex + 1 : targetIndex - 1;
		if (indexToFocus < 0 || indexToFocus > responseItems.length - 1) {
			return;
		}
		return responseItems[indexToFocus];
	}

	clear(): void {
		this.logService.debug('ChatWidget#clear');
		this._isReady = false;
		if (this._dynamicMessageLayoutData) {
			this._dynamicMessageLayoutData.enabled = true;
		}
		// Unlock coding agent when clearing
		this.unlockFromCodingAgent();
		this._onDidClear.fire();
	}

	private onDidChangeItems(skipDynamicLayout?: boolean) {
		// Update context key when items change
		this.updateEmptyStateWithHistoryContext();

		if (this._visible || !this.viewModel) {
			const treeItems = (this.viewModel?.getItems() ?? [])
				.map((item): ITreeElement<ChatTreeItem> => {
					return {
						element: item,
						collapsed: false,
						collapsible: false
					};
				});


			// reset the input in welcome view if it was rendered in experimental mode
			if (this.container.classList.contains('experimental-welcome-view') && this.viewModel?.getItems().length) {
				this.container.classList.remove('experimental-welcome-view');
				const renderFollowups = this.viewOptions.renderFollowups ?? false;
				const renderStyle = this.viewOptions.renderStyle;
				this.createInput(this.container, { renderFollowups, renderStyle });
				this.input.setChatMode(this.lastWelcomeViewChatMode ?? ChatModeKind.Ask);
			}

			this.renderWelcomeViewContentIfNeeded();
			this.renderChatTodoListWidget();

			this._onWillMaybeChangeHeight.fire();

			this.lastItem = treeItems.at(-1)?.element;
			ChatContextKeys.lastItemId.bindTo(this.contextKeyService).set(this.lastItem ? [this.lastItem.id] : []);
			this.tree.setChildren(null, treeItems, {
				diffIdentityProvider: {
					getId: (element) => {
						return element.dataId +
							// Ensure re-rendering an element once slash commands are loaded, so the colorization can be applied.
							`${(isRequestVM(element)) /* && !!this.lastSlashCommands ? '_scLoaded' : '' */}` +
							// If a response is in the process of progressive rendering, we need to ensure that it will
							// be re-rendered so progressive rendering is restarted, even if the model wasn't updated.
							`${isResponseVM(element) && element.renderData ? `_${this.visibleChangeCount}` : ''}` +
							// Re-render once content references are loaded
							(isResponseVM(element) ? `_${element.contentReferences.length}` : '') +
							// Re-render if element becomes hidden due to undo/redo
							`_${element.shouldBeRemovedOnSend ? `${element.shouldBeRemovedOnSend.afterUndoStop || '1'}` : '0'}` +
							// Re-render if element becomes enabled/disabled due to checkpointing
							`_${element.shouldBeBlocked ? '1' : '0'}` +
							// Re-render if we have an element currently being edited
							`_${this.viewModel?.editing ? '1' : '0'}` +
							// Re-render if we have an element currently being checkpointed
							`_${this.viewModel?.model.checkpoint ? '1' : '0'}` +
							// Re-render all if invoked by setting change
							`_setting${this.settingChangeCounter || '0'}` +
							// Rerender request if we got new content references in the response
							// since this may change how we render the corresponding attachments in the request
							(isRequestVM(element) && element.contentReferences ? `_${element.contentReferences?.length}` : '');
					},
				}
			});

			if (!skipDynamicLayout && this._dynamicMessageLayoutData) {
				this.layoutDynamicChatTreeItemMode();
			}

			this.renderFollowups();
		}
	}

	private renderWelcomeViewContentIfNeeded() {

		if (this.viewOptions.renderStyle === 'compact' || this.viewOptions.renderStyle === 'minimal') {
			return;
		}

		const numItems = this.viewModel?.getItems().length ?? 0;
		if (!numItems) {
			const expEmptyState = this.configurationService.getValue<boolean>('chat.emptyChatState.enabled');

			let welcomeContent: IChatViewWelcomeContent;
			const defaultAgent = this.chatAgentService.getDefaultAgent(this.location, this.input.currentModeKind);
			let additionalMessage = defaultAgent?.metadata.additionalWelcomeMessage;
			if (!additionalMessage) {
				const generateInstructionsCommand = 'workbench.action.chat.generateInstructions';
				additionalMessage = new MarkdownString(localize(
					'chatWidget.instructions',
					"[Generate instructions]({0}) to onboard AI onto your codebase.",
					`command:${generateInstructionsCommand}`
				), { isTrusted: { enabledCommands: [generateInstructionsCommand] } });
			}
			if (this.contextKeyService.contextMatchesRules(this.chatSetupTriggerContext)) {
				welcomeContent = this.getExpWelcomeViewContent();
				this.container.classList.add('experimental-welcome-view');
			}
			else if (expEmptyState) {
				welcomeContent = this.getWelcomeViewContent(additionalMessage, expEmptyState);
			}
			else {
				const tips = this.input.currentModeKind === ChatModeKind.Ask
					? new MarkdownString(localize('chatWidget.tips', "{0} or type {1} to attach context\n\n{2} to chat with extensions\n\nType {3} to use commands", '$(attach)', '#', '$(mention)', '/'), { supportThemeIcons: true })
					: new MarkdownString(localize('chatWidget.tips.withoutParticipants', "{0} or type {1} to attach context", '$(attach)', '#'), { supportThemeIcons: true });
				welcomeContent = this.getWelcomeViewContent(additionalMessage);
				welcomeContent.tips = tips;
			}
<<<<<<< HEAD
			// Optional: recent chat history above welcome content when enabled
			const showHistory = this.configurationService.getValue<boolean>(ChatConfiguration.EmptyStateHistoryEnabled);
			if (showHistory) {
				this.renderWelcomeHistorySection();
			}

			this.welcomePart.value = this.instantiationService.createInstance(
				ChatViewWelcomePart,
				welcomeContent,
				{
					location: this.location,
					isWidgetAgentWelcomeViewContent: this.input?.currentModeKind === ChatModeKind.Agent
				}
			);
			dom.append(this.welcomeMessageContainer, this.welcomePart.value.element);
=======

			if (!this.welcomePart.value || this.welcomePart.value.needsRerender(welcomeContent)) {
				dom.clearNode(this.welcomeMessageContainer);
				this.welcomePart.value = this.instantiationService.createInstance(
					ChatViewWelcomePart,
					welcomeContent,
					{
						location: this.location,
						isWidgetAgentWelcomeViewContent: this.input?.currentModeKind === ChatModeKind.Agent
					}
				);
				dom.append(this.welcomeMessageContainer, this.welcomePart.value.element);
			}
>>>>>>> 4cdcb799
		}

		if (this.viewModel) {
			dom.setVisibility(numItems === 0, this.welcomeMessageContainer);
			dom.setVisibility(numItems !== 0, this.listContainer);
		}
	}

	private updateEmptyStateWithHistoryContext(): void {
		const historyEnabled = this.configurationService.getValue<boolean>(ChatConfiguration.EmptyStateHistoryEnabled);
		const numItems = this.viewModel?.getItems().length ?? 0;
		const shouldHideButtons = historyEnabled && numItems === 0;
		this.inEmptyStateWithHistoryEnabledKey.set(shouldHideButtons);
	}

	private async renderWelcomeHistorySection(): Promise<void> {
		try {
			const historyRoot = dom.append(this.welcomeMessageContainer, $('.chat-welcome-history-root'));
			const container = dom.append(historyRoot, $('.chat-welcome-history'));
			const header = dom.append(container, $('.chat-welcome-history-header'));
			const headerTitle = dom.append(header, $('.chat-welcome-history-header-title'));
			headerTitle.textContent = localize('chat.history.title', 'Chat History');
			const headerActions = dom.append(header, $('.chat-welcome-history-header-actions'));

			const items = await this.chatService.getHistory();
			const filtered = items
				.filter(i => !i.isActive)
				.sort((a, b) => (b.lastMessageDate ?? 0) - (a.lastMessageDate ?? 0))
				.slice(0, 3);

			// If no items to show, hide the entire chat history section
			if (filtered.length === 0) {
				historyRoot.remove();
				return;
			}

			const showAllButton = dom.append(headerActions, $('.chat-welcome-history-show-all'));
			showAllButton.classList.add('codicon', `codicon-${Codicon.history.id}`, 'chat-welcome-history-show-all');
			showAllButton.tabIndex = 0;
			showAllButton.setAttribute('role', 'button');
			const showAllHover = localize('chat.history.showAllHover', 'Show history...');
			showAllButton.setAttribute('aria-label', showAllHover);
			const showAllHoverEl = dom.$('div.chat-history-button-hover');
			showAllHoverEl.textContent = showAllHover;
			this._register(this.hoverService.setupDelayedHover(showAllButton, { content: showAllHoverEl, appearance: { showPointer: false, compact: true } }));
			this._register(dom.addDisposableListener(showAllButton, dom.EventType.CLICK, e => {
				e.preventDefault();
				e.stopPropagation();
				setTimeout(() => {
					this.instantiationService.invokeFunction(accessor => accessor.get(ICommandService).executeCommand('workbench.action.chat.history'));
				}, 0);
			}));
			this._register(dom.addStandardDisposableListener(showAllButton, dom.EventType.KEY_DOWN, e => {
				if (e.equals(KeyCode.Enter) || e.equals(KeyCode.Space)) {
					e.preventDefault();
					e.stopPropagation();
					setTimeout(() => {
						this.instantiationService.invokeFunction(accessor => accessor.get(ICommandService).executeCommand('workbench.action.chat.history'));
					}, 0);
				}
			}));
			const listEl = dom.append(container, $('.chat-welcome-history-list'));

			if (filtered.length) {
				this.welcomeMessageContainer.classList.add('has-chat-history');
			} else {
				this.welcomeMessageContainer.classList.remove('has-chat-history');
			}

			// Compute today's midnight once for label decisions
			const todayMidnight = new Date();
			todayMidnight.setHours(0, 0, 0, 0);
			const todayMidnightMs = todayMidnight.getTime();

			// Create WorkbenchList for chat history items (limit to top 3)
			const historyItems: IChatHistoryListItem[] = filtered.slice(0, 3).map(item => ({
				sessionId: item.sessionId,
				title: item.title,
				lastMessageDate: typeof item.lastMessageDate === 'number' ? item.lastMessageDate : Date.now(),
				isActive: item.isActive
			}));

			const delegate = new ChatHistoryListDelegate();
			const renderer = new ChatHistoryListRenderer(
				async (item) => await this.openHistorySession(item.sessionId),
				this.hoverService,
				(timestamp, todayMs) => this.formatHistoryTimestamp(timestamp, todayMs),
				todayMidnightMs
			);

			// Set explicit height for the list to accommodate exactly the items we have
			const listHeight = historyItems.length * 22; // 22px per item as defined in delegate
			listEl.style.height = `${listHeight}px`;
			listEl.style.minHeight = `${listHeight}px`;
			listEl.style.overflow = 'hidden';

			const historyList = this._register(this.instantiationService.createInstance(
				WorkbenchList<IChatHistoryListItem>,
				'ChatHistoryList',
				listEl,
				delegate,
				[renderer],
				{
					horizontalScrolling: false,
					keyboardSupport: true,
					mouseSupport: true,
					multipleSelectionSupport: false,
					overrideStyles: {
						listBackground: this.styles.listBackground
					},
					accessibilityProvider: {
						getAriaLabel: (item: IChatHistoryListItem) => item.title,
						getWidgetAriaLabel: () => localize('chat.history.list', 'Chat History')
					}
				}
			));

			historyList.splice(0, 0, historyItems);
			historyList.layout(undefined, listHeight);

			// Deprecated text link replaced by icon button in header
		} catch (err) {
			this.logService.error('Failed to render welcome history', err);
		}
	}

	private formatHistoryTimestamp(last: number, todayMidnightMs: number): string {
		if (last > todayMidnightMs) {
			const diffMs = Date.now() - last;
			const minMs = 60 * 1000;
			const adjusted = diffMs < minMs ? Date.now() - minMs : last;
			return fromNow(adjusted, true, true);
		}
		return fromNowByDay(last, true, true);
	}

	private async openHistorySession(sessionId: string): Promise<void> {
		try {
			const viewsService = this.instantiationService.invokeFunction(accessor => accessor.get(IViewsService));
			const chatView = await viewsService.openView<ChatViewPane>(ChatViewId);
			await chatView?.loadSession?.(sessionId);
		} catch (e) {
			this.logService.error('Failed to open chat session from history', e);
		}
	}

	private renderChatTodoListWidget(): void {
<<<<<<< HEAD
		const isChatTodoListToolEnabled = this.configurationService.getValue<boolean>(TodoListToolSettingId);
		if (isChatTodoListToolEnabled) {
			this.chatTodoListWidget.render(this.viewModel?.sessionId);
=======
		const sessionId = this.viewModel?.sessionId;
		if (!sessionId) {
			this.chatTodoListWidget.render(sessionId);
			return;
		}

		const isChatTodoListToolEnabled = this.configurationService.getValue<boolean>(TodoListToolSettingId) === true;
		if (!isChatTodoListToolEnabled) {
			return;
		}

		const todos = this.chatTodoListService.getTodos(sessionId);
		if (todos.length > 0) {
			this.chatTodoListWidget.render(sessionId);
>>>>>>> 4cdcb799
		}
	}

	private getWelcomeViewContent(additionalMessage: string | IMarkdownString | undefined, expEmptyState?: boolean): IChatViewWelcomeContent {
		const disclaimerMessage = expEmptyState
			? this.chatDisclaimer
			: localize('chatMessage', "Chat is powered by AI, so mistakes are possible. Review output carefully before use.");
		const icon = expEmptyState ? Codicon.chatSparkle : Codicon.copilotLarge;


		if (this.isLockedToCodingAgent) {
			// TODO(jospicer): Let extensions contribute this welcome message/docs
			const message = this._codingAgentPrefix === '@copilot '
				? new MarkdownString(localize('copilotCodingAgentMessage', "This chat session will be forwarded to the {0} [coding agent]({1}) where work is completed in the background. ", this._codingAgentPrefix, 'https://aka.ms/coding-agent-docs') + this.chatDisclaimer, { isTrusted: true })
				: new MarkdownString(localize('genericCodingAgentMessage', "This chat session will be forwarded to the {0} coding agent where work is completed in the background. ", this._codingAgentPrefix) + this.chatDisclaimer);

			return {
				title: localize('codingAgentTitle', "Delegate to {0}", this._codingAgentPrefix),
				message,
				icon: Codicon.sendToRemoteAgent,
				additionalMessage,
			};
		}

		const suggestedPrompts = this.getPromptFileSuggestions();

		if (this.input.currentModeKind === ChatModeKind.Ask) {
			return {
				title: localize('chatDescription', "Ask about your code."),
				message: new MarkdownString(disclaimerMessage),
				icon,
				additionalMessage,
				suggestedPrompts
			};
		} else if (this.input.currentModeKind === ChatModeKind.Edit) {
			const editsHelpMessage = localize('editsHelp', "Start your editing session by defining a set of files that you want to work with. Then ask for the changes you want to make.");
			const message = expEmptyState ? disclaimerMessage : `${editsHelpMessage}\n\n${disclaimerMessage}`;

			return {
				title: localize('editsTitle', "Edit in context."),
				message: new MarkdownString(message),
				icon,
				additionalMessage,
				suggestedPrompts
			};
		} else {
			const agentHelpMessage = localize('agentMessage', "Ask to edit your files in [agent mode]({0}). Agent mode will automatically use multiple requests to pick files to edit, run terminal commands, and iterate on errors.", 'https://aka.ms/vscode-copilot-agent');
			const message = expEmptyState ? disclaimerMessage : `${agentHelpMessage}\n\n${disclaimerMessage}`;

			return {
				title: localize('agentTitle', "Build with agent mode."),
				message: new MarkdownString(message),
				icon,
				additionalMessage,
				suggestedPrompts
			};
		}
	}

	private getExpWelcomeViewContent(): IChatViewWelcomeContent {
		const welcomeContent: IChatViewWelcomeContent = {
			title: localize('expChatTitle', 'Welcome to Copilot'),
			message: new MarkdownString(localize('expchatMessage', "Let's get started")),
			icon: Codicon.copilotLarge,
			inputPart: this.inputPart.element,
			additionalMessage: localize('expChatAdditionalMessage', "Review AI output carefully before use."),
			isExperimental: true,
			suggestedPrompts: this.getExpSuggestedPrompts(),
		};
		return welcomeContent;
	}

	private getExpSuggestedPrompts(): IChatSuggestedPrompts[] {
		// Check if the workbench is empty
		const isEmpty = this.contextService.getWorkbenchState() === WorkbenchState.EMPTY;
		if (isEmpty) {
			return [
				{
					icon: Codicon.vscode,
					label: localize('chatWidget.suggestedPrompts.gettingStarted', "Ask @vscode"),
					prompt: localize('chatWidget.suggestedPrompts.gettingStartedPrompt', "@vscode How do I change the theme to light mode?"),
				},
				{
					icon: Codicon.newFolder,
					label: localize('chatWidget.suggestedPrompts.newProject', "Create project"),
					prompt: localize('chatWidget.suggestedPrompts.newProjectPrompt', "Create a #new Hello World project in TypeScript"),
				}
			];
		} else {
			return [
				{
					icon: Codicon.debugAlt,
					label: localize('chatWidget.suggestedPrompts.buildWorkspace', "Build workspace"),
					prompt: localize('chatWidget.suggestedPrompts.buildWorkspacePrompt', "How do I build this workspace?"),
				},
				{
					icon: Codicon.gear,
					label: localize('chatWidget.suggestedPrompts.findConfig', "Show project config"),
					prompt: localize('chatWidget.suggestedPrompts.findConfigPrompt', "Where is the configuration for this project defined?"),
				}
			];
		}
	}

	private getPromptFileSuggestions(): IChatSuggestedPrompts[] {
		// Get the prompt file suggestions configuration
		const suggestions = PromptsConfig.getPromptFilesRecommendationsValue(this.configurationService);
		if (!suggestions) {
			return [];
		}

		const result: IChatSuggestedPrompts[] = [];
		const promptsToLoad: string[] = [];

		// First, collect all prompts that need loading (regardless of shouldInclude)
		for (const [promptName] of Object.entries(suggestions)) {
			const description = this.promptDescriptionsCache.get(promptName);
			if (description === undefined) {
				promptsToLoad.push(promptName);
			}
		}

		// If we have prompts to load, load them asynchronously and don't return anything yet
		if (promptsToLoad.length > 0) {
			this.loadPromptDescriptions(promptsToLoad);
			return [];
		}

		// Now process the suggestions with loaded descriptions
		const promptsWithScores: { promptName: string; condition: boolean | string; score: number }[] = [];

		for (const [promptName, condition] of Object.entries(suggestions)) {
			let score = 0;

			// Handle boolean conditions
			if (typeof condition === 'boolean') {
				score = condition ? 1 : 0;
			}
			// Handle when clause conditions
			else if (typeof condition === 'string') {
				try {
					const whenClause = ContextKeyExpr.deserialize(condition);
					if (whenClause) {
						// Test against all open code editors
						const allEditors = this.codeEditorService.listCodeEditors();

						if (allEditors.length > 0) {
							// Count how many editors match the when clause
							score = allEditors.reduce((count, editor) => {
								try {
									const editorContext = this.contextKeyService.getContext(editor.getDomNode());
									return count + (whenClause.evaluate(editorContext) ? 1 : 0);
								} catch (error) {
									// Log error for this specific editor but continue with others
									this.logService.warn('Failed to evaluate when clause for editor:', error);
									return count;
								}
							}, 0);
						} else {
							// Fallback to global context if no editors are open
							score = this.contextKeyService.contextMatchesRules(whenClause) ? 1 : 0;
						}
					} else {
						score = 0;
					}
				} catch (error) {
					// Log the error but don't fail completely
					this.logService.warn('Failed to parse when clause for prompt file suggestion:', condition, error);
					score = 0;
				}
			}

			if (score > 0) {
				promptsWithScores.push({ promptName, condition, score });
			}
		}

		// Sort by score (descending) and take top 5
		promptsWithScores.sort((a, b) => b.score - a.score);
		const topPrompts = promptsWithScores.slice(0, 5);

		// Build the final result array
		for (const { promptName } of topPrompts) {
			const description = this.promptDescriptionsCache.get(promptName);
			result.push({
				icon: Codicon.run,
				label: description || localize('chatWidget.promptFile.suggestion', "/{0}", promptName),
				prompt: `/${promptName} `
			});
		}

		return result;
	}

	private async loadPromptDescriptions(promptNames: string[]): Promise<void> {
		try {
			// Get all available prompt files with their metadata
			const promptCommands = await this.promptsService.findPromptSlashCommands();

			// Load descriptions only for the specified prompts
			for (const promptCommand of promptCommands) {
				if (promptNames.includes(promptCommand.command)) {
					try {
						if (promptCommand.promptPath) {
							const parseResult = await this.promptsService.parse(
								promptCommand.promptPath.uri,
								promptCommand.promptPath.type,
								CancellationToken.None
							);
							if (parseResult.metadata?.description) {
								this.promptDescriptionsCache.set(promptCommand.command, parseResult.metadata.description);
							} else {
								// Set empty string to indicate we've checked this prompt
								this.promptDescriptionsCache.set(promptCommand.command, '');
							}
						}
					} catch (error) {
						// Log the error but continue with other prompts
						this.logService.warn('Failed to parse prompt file for description:', promptCommand.command, error);
						// Set empty string to indicate we've checked this prompt
						this.promptDescriptionsCache.set(promptCommand.command, '');
					}
				}
			}

			// Trigger a re-render of the welcome view to show the loaded descriptions
			this.renderWelcomeViewContentIfNeeded();
		} catch (error) {
			this.logService.warn('Failed to load specific prompt descriptions:', error);
		}
	}

	private async renderChatEditingSessionState() {
		if (!this.input) {
			return;
		}
		this.input.renderChatEditingSessionState(this._editingSession.get() ?? null);

		if (this.bodyDimension) {
			this.layout(this.bodyDimension.height, this.bodyDimension.width);
		}
	}

	private async renderFollowups(): Promise<void> {
		if (this.lastItem && isResponseVM(this.lastItem) && this.lastItem.isComplete && this.input.currentModeKind === ChatModeKind.Ask) {
			this.input.renderFollowups(this.lastItem.replyFollowups, this.lastItem);
		} else {
			this.input.renderFollowups(undefined, undefined);
		}

		if (this.bodyDimension) {
			this.layout(this.bodyDimension.height, this.bodyDimension.width);
		}
	}

	setVisible(visible: boolean): void {
		const wasVisible = this._visible;
		this._visible = visible;
		this.visibleChangeCount++;
		this.renderer.setVisible(visible);
		this.input.setVisible(visible);

		if (visible) {
			this._register(disposableTimeout(() => {
				// Progressive rendering paused while hidden, so start it up again.
				// Do it after a timeout because the container is not visible yet (it should be but offsetHeight returns 0 here)
				if (this._visible) {
					this.onDidChangeItems(true);
				}
			}, 0));

			if (!wasVisible) {
				dom.scheduleAtNextAnimationFrame(dom.getWindow(this.listContainer), () => {
					this._onDidShow.fire();
				});
			}
		} else if (wasVisible) {
			this._onDidHide.fire();
		}
	}

	private createList(listContainer: HTMLElement, options: IChatListItemRendererOptions): void {
		const scopedInstantiationService = this._register(this.instantiationService.createChild(new ServiceCollection([IContextKeyService, this.contextKeyService])));
		const delegate = scopedInstantiationService.createInstance(ChatListDelegate, this.viewOptions.defaultElementHeight ?? 200);
		const rendererDelegate: IChatRendererDelegate = {
			getListLength: () => this.tree.getNode(null).visibleChildrenCount,
			onDidScroll: this.onDidScroll,
			container: listContainer,
			currentChatMode: () => this.input.currentModeKind,
		};

		// Create a dom element to hold UI from editor widgets embedded in chat messages
		const overflowWidgetsContainer = document.createElement('div');
		overflowWidgetsContainer.classList.add('chat-overflow-widget-container', 'monaco-editor');
		listContainer.append(overflowWidgetsContainer);

		this.renderer = this._register(scopedInstantiationService.createInstance(
			ChatListItemRenderer,
			this.editorOptions,
			options,
			rendererDelegate,
			this._codeBlockModelCollection,
			overflowWidgetsContainer,
			this.viewModel,
		));

		this._register(this.renderer.onDidClickRequest(async item => {
			this.clickedRequest(item);
		}));

		this._register(this.renderer.onDidRerender(item => {
			if (isRequestVM(item.currentElement) && this.configurationService.getValue<string>('chat.editRequests') !== 'input') {
				if (!item.rowContainer.contains(this.inputContainer)) {
					item.rowContainer.appendChild(this.inputContainer);
				}
				this.input.focus();
			}
		}));

		this._register(this.renderer.onDidDispose((item) => {
			this.focusedInputDOM.appendChild(this.inputContainer);
			this.input.focus();
		}));

		this._register(this.renderer.onDidFocusOutside(() => {
			this.finishedEditing();
		}));

		this._register(this.renderer.onDidClickFollowup(item => {
			// is this used anymore?
			this.acceptInput(item.message);
		}));
		this._register(this.renderer.onDidClickRerunWithAgentOrCommandDetection(item => {
			const request = this.chatService.getSession(item.sessionId)?.getRequests().find(candidate => candidate.id === item.requestId);
			if (request) {
				const options: IChatSendRequestOptions = {
					noCommandDetection: true,
					attempt: request.attempt + 1,
					location: this.location,
					userSelectedModelId: this.input.currentLanguageModel,
					modeInfo: this.input.currentModeInfo,
				};
				this.chatService.resendRequest(request, options).catch(e => this.logService.error('FAILED to rerun request', e));
			}
		}));

		this.tree = this._register(scopedInstantiationService.createInstance(
			WorkbenchObjectTree<ChatTreeItem, FuzzyScore>,
			'Chat',
			listContainer,
			delegate,
			[this.renderer],
			{
				identityProvider: { getId: (e: ChatTreeItem) => e.id },
				horizontalScrolling: false,
				alwaysConsumeMouseWheel: false,
				supportDynamicHeights: true,
				hideTwistiesOfChildlessElements: true,
				accessibilityProvider: this.instantiationService.createInstance(ChatAccessibilityProvider),
				keyboardNavigationLabelProvider: { getKeyboardNavigationLabel: (e: ChatTreeItem) => isRequestVM(e) ? e.message : isResponseVM(e) ? e.response.value : '' }, // TODO
				setRowLineHeight: false,
				filter: this.viewOptions.filter ? { filter: this.viewOptions.filter.bind(this.viewOptions), } : undefined,
				scrollToActiveElement: true,
				overrideStyles: {
					listFocusBackground: this.styles.listBackground,
					listInactiveFocusBackground: this.styles.listBackground,
					listActiveSelectionBackground: this.styles.listBackground,
					listFocusAndSelectionBackground: this.styles.listBackground,
					listInactiveSelectionBackground: this.styles.listBackground,
					listHoverBackground: this.styles.listBackground,
					listBackground: this.styles.listBackground,
					listFocusForeground: this.styles.listForeground,
					listHoverForeground: this.styles.listForeground,
					listInactiveFocusForeground: this.styles.listForeground,
					listInactiveSelectionForeground: this.styles.listForeground,
					listActiveSelectionForeground: this.styles.listForeground,
					listFocusAndSelectionForeground: this.styles.listForeground,
					listActiveSelectionIconForeground: undefined,
					listInactiveSelectionIconForeground: undefined,
				}
			}));
		this._register(this.tree.onContextMenu(e => this.onContextMenu(e)));

		this._register(this.tree.onDidChangeContentHeight(() => {
			this.onDidChangeTreeContentHeight();
		}));
		this._register(this.renderer.onDidChangeItemHeight(e => {
			if (this.tree.hasElement(e.element)) {
				this.tree.updateElementHeight(e.element, e.height);
			}
		}));
		this._register(this.tree.onDidFocus(() => {
			this._onDidFocus.fire();
		}));
		this._register(this.tree.onDidScroll(() => {
			this._onDidScroll.fire();

			const isScrolledDown = this.tree.scrollTop >= this.tree.scrollHeight - this.tree.renderHeight - 2;
			this.container.classList.toggle('show-scroll-down', !isScrolledDown && !this.scrollLock);
		}));
	}

	startEditing(requestId: string): void {
		const editedRequest = this.renderer.getTemplateDataForRequestId(requestId);
		if (editedRequest) {
			this.clickedRequest(editedRequest);
		}
	}

	private clickedRequest(item: IChatListItemTemplate) {

		// cancel current request before we start editing.
		if (this.viewModel) {
			this.chatService.cancelCurrentRequestForSession(this.viewModel.sessionId);
		}

		const currentElement = item.currentElement;
		if (isRequestVM(currentElement) && !this.viewModel?.editing) {

			const requests = this.viewModel?.model.getRequests();
			if (!requests) {
				return;
			}

			// this will only ever be true if we restored a checkpoint
			if (this.viewModel?.model.checkpoint) {
				this.recentlyRestoredCheckpoint = true;
			}

			this.viewModel?.model.setCheckpoint(currentElement.id);

			// set contexts and request to false
			const currentContext: IChatRequestVariableEntry[] = [];
			for (let i = requests.length - 1; i >= 0; i -= 1) {
				const request = requests[i];
				if (request.id === currentElement.id) {
					request.shouldBeBlocked = false; // unblocking just this request.
					if (request.attachedContext) {
						const context = request.attachedContext.filter(entry => !(isPromptFileVariableEntry(entry) || isPromptTextVariableEntry(entry)) || !entry.automaticallyAdded);
						currentContext.push(...context);
					}
				}
			}

			// set states
			this.viewModel?.setEditing(currentElement);
			if (item?.contextKeyService) {
				ChatContextKeys.currentlyEditing.bindTo(item.contextKeyService).set(true);
			}

			const isInput = this.configurationService.getValue<string>('chat.editRequests') === 'input';
			this.inputPart?.setEditing(!!this.viewModel?.editing && isInput);

			if (!isInput) {
				const rowContainer = item.rowContainer;
				this.inputContainer = dom.$('.chat-edit-input-container');
				rowContainer.appendChild(this.inputContainer);
				this.createInput(this.inputContainer);
				this.input.setChatMode(this.inputPart.currentModeKind);
			} else {
				this.inputPart.element.classList.add('editing');
			}

			this.inputPart.toggleChatInputOverlay(!isInput);
			if (currentContext.length > 0) {
				this.input.attachmentModel.addContext(...currentContext);
			}


			// rerenders
			this.inputPart.dnd.setDisabledOverlay(!isInput);
			this.input.renderAttachedContext();
			this.input.setValue(currentElement.messageText, false);
			this.renderer.updateItemHeightOnRender(currentElement, item);
			this.onDidChangeItems();
			this.input.inputEditor.focus();

			this._register(this.inputPart.onDidClickOverlay(() => {
				if (this.viewModel?.editing && this.configurationService.getValue<string>('chat.editRequests') !== 'input') {
					this.finishedEditing();
				}
			}));

			// listeners
			if (!isInput) {
				this._register(this.inlineInputPart.inputEditor.onDidChangeModelContent(() => {
					this.scrollToCurrentItem(currentElement);
				}));

				this._register(this.inlineInputPart.inputEditor.onDidChangeCursorSelection((e) => {
					this.scrollToCurrentItem(currentElement);
				}));
			}
		}

		type StartRequestEvent = { editRequestType: string };

		type StartRequestEventClassification = {
			owner: 'justschen';
			comment: 'Event used to gain insights into when edits are being pressed.';
			editRequestType: { classification: 'SystemMetaData'; purpose: 'FeatureInsight'; comment: 'Current entry point for editing a request.' };
		};

		this.telemetryService.publicLog2<StartRequestEvent, StartRequestEventClassification>('chat.startEditingRequests', {
			editRequestType: this.configurationService.getValue<string>('chat.editRequests'),
		});
	}

	finishedEditing(completedEdit?: boolean): void {
		// reset states
		const editedRequest = this.renderer.getTemplateDataForRequestId(this.viewModel?.editing?.id);
		if (this.recentlyRestoredCheckpoint) {
			this.recentlyRestoredCheckpoint = false;
		} else {
			this.viewModel?.model.setCheckpoint(undefined);
		}
		this.inputPart.dnd.setDisabledOverlay(false);
		if (editedRequest?.contextKeyService) {
			ChatContextKeys.currentlyEditing.bindTo(editedRequest.contextKeyService).set(false);
		}

		const isInput = this.configurationService.getValue<string>('chat.editRequests') === 'input';

		if (!isInput) {
			this.inputPart.setChatMode(this.input.currentModeKind);
			const currentModel = this.input.selectedLanguageModel;
			if (currentModel) {
				this.inputPart.switchModel(currentModel.metadata);
			}

			this.inputPart?.toggleChatInputOverlay(false);
			try {
				if (editedRequest?.rowContainer && editedRequest.rowContainer.contains(this.inputContainer)) {
					editedRequest.rowContainer.removeChild(this.inputContainer);
				} else if (this.inputContainer.parentElement) {
					this.inputContainer.parentElement.removeChild(this.inputContainer);
				}
			} catch (e) {
				this.logService.error('Error occurred while finishing editing:', e);
			}
			this.inputContainer = dom.$('.empty-chat-state');

			// only dispose if we know the input is not the bottom input object.
			this.input.dispose();
		}

		if (isInput) {
			this.inputPart.element.classList.remove('editing');
		}
		this.viewModel?.setEditing(undefined);

		this.inputPart?.setEditing(!!this.viewModel?.editing && isInput);

		this.onDidChangeItems();
		if (editedRequest && editedRequest.currentElement) {
			this.renderer.updateItemHeightOnRender(editedRequest.currentElement, editedRequest);
		}

		type CancelRequestEditEvent = {
			editRequestType: string;
			editCanceled: boolean;
		};

		type CancelRequestEventEditClassification = {
			owner: 'justschen';
			editRequestType: { classification: 'SystemMetaData'; purpose: 'FeatureInsight'; comment: 'Current entry point for editing a request.' };
			editCanceled: { classification: 'SystemMetaData'; purpose: 'FeatureInsight'; comment: 'Indicates whether the edit was canceled.' };
			comment: 'Event used to gain insights into when edits are being canceled.';
		};

		this.telemetryService.publicLog2<CancelRequestEditEvent, CancelRequestEventEditClassification>('chat.editRequestsFinished', {
			editRequestType: this.configurationService.getValue<string>('chat.editRequests'),
			editCanceled: !completedEdit
		});

		this.inputPart.focus();
	}

	private scrollToCurrentItem(currentElement: IChatRequestViewModel): void {
		if (this.viewModel?.editing && currentElement) {
			const element = currentElement;
			if (!this.tree.hasElement(element)) {
				return;
			}
			const relativeTop = this.tree.getRelativeTop(element);
			if (relativeTop === null || relativeTop < 0 || relativeTop > 1) {
				this.tree.reveal(element, 0);
			}
		}
	}

	private onContextMenu(e: ITreeContextMenuEvent<ChatTreeItem | null>): void {
		e.browserEvent.preventDefault();
		e.browserEvent.stopPropagation();

		const selected = e.element;
		const scopedContextKeyService = this.contextKeyService.createOverlay([
			[ChatContextKeys.responseIsFiltered.key, isResponseVM(selected) && !!selected.errorDetails?.responseIsFiltered]
		]);
		this.contextMenuService.showContextMenu({
			menuId: MenuId.ChatContext,
			menuActionOptions: { shouldForwardArgs: true },
			contextKeyService: scopedContextKeyService,
			getAnchor: () => e.anchor,
			getActionsContext: () => selected,
		});
	}

	private onDidChangeTreeContentHeight(): void {
		// If the list was previously scrolled all the way down, ensure it stays scrolled down, if scroll lock is on
		if (this.tree.scrollHeight !== this.previousTreeScrollHeight) {
			const lastItem = this.viewModel?.getItems().at(-1);
			const lastResponseIsRendering = isResponseVM(lastItem) && lastItem.renderData;
			if (!lastResponseIsRendering || this.scrollLock) {
				// Due to rounding, the scrollTop + renderHeight will not exactly match the scrollHeight.
				// Consider the tree to be scrolled all the way down if it is within 2px of the bottom.
				const lastElementWasVisible = this.tree.scrollTop + this.tree.renderHeight >= this.previousTreeScrollHeight - 2;
				if (lastElementWasVisible) {
					dom.scheduleAtNextAnimationFrame(dom.getWindow(this.listContainer), () => {
						// Can't set scrollTop during this event listener, the list might overwrite the change

						this.scrollToEnd();
					}, 0);
				}
			}
		}

		// TODO@roblourens add `show-scroll-down` class when button should show
		// Show the button when content height changes, the list is not fully scrolled down, and (the latest response is currently rendering OR I haven't yet scrolled all the way down since the last response)
		// So for example it would not reappear if I scroll up and delete a message

		this.previousTreeScrollHeight = this.tree.scrollHeight;
		this._onDidChangeContentHeight.fire();
	}

	private getWidgetViewKindTag(): string {
		if (!this.viewContext) {
			return 'editor';
		} else if ('viewId' in this.viewContext) {
			return 'view';
		} else {
			return 'quick';
		}
	}

	private createInput(container: HTMLElement, options?: { renderFollowups: boolean; renderStyle?: 'compact' | 'minimal' }): void {
		const commonConfig = {
			renderFollowups: options?.renderFollowups ?? true,
			renderStyle: options?.renderStyle === 'minimal' ? 'compact' : options?.renderStyle,
			menus: {
				executeToolbar: MenuId.ChatExecute,
				telemetrySource: 'chatWidget',
				...this.viewOptions.menus
			},
			editorOverflowWidgetsDomNode: this.viewOptions.editorOverflowWidgetsDomNode,
			enableImplicitContext: this.viewOptions.enableImplicitContext,
			renderWorkingSet: this.viewOptions.enableWorkingSet === 'explicit',
			supportsChangingModes: this.viewOptions.supportsChangingModes,
			dndContainer: this.viewOptions.dndContainer,
			widgetViewKindTag: this.getWidgetViewKindTag()
		};

		if (this.viewModel?.editing) {
			const editedRequest = this.renderer.getTemplateDataForRequestId(this.viewModel?.editing?.id);
			const scopedInstantiationService = this._register(this.instantiationService.createChild(new ServiceCollection([IContextKeyService, editedRequest?.contextKeyService])));
			this.inlineInputPartDisposable.value = scopedInstantiationService.createInstance(ChatInputPart,
				this.location,
				commonConfig,
				this.styles,
				() => this.collectInputState(),
				true
			);
		} else {
			this.inputPartDisposable.value = this.instantiationService.createInstance(ChatInputPart,
				this.location,
				commonConfig,
				this.styles,
				() => this.collectInputState(),
				false
			);
		}

		this.input.render(container, '', this);

		this._register(this.input.onDidLoadInputState(state => {
			this.contribs.forEach(c => {
				if (c.setInputState) {
					const contribState = (typeof state === 'object' && state?.[c.id]) ?? {};
					c.setInputState(contribState);
				}
			});
			this.refreshParsedInput();
		}));
		this._register(this.input.onDidFocus(() => this._onDidFocus.fire()));
		this._register(this.input.onDidAcceptFollowup(e => {
			if (!this.viewModel) {
				return;
			}

			let msg = '';
			if (e.followup.agentId && e.followup.agentId !== this.chatAgentService.getDefaultAgent(this.location, this.input.currentModeKind)?.id) {
				const agent = this.chatAgentService.getAgent(e.followup.agentId);
				if (!agent) {
					return;
				}

				this.lastSelectedAgent = agent;
				msg = `${chatAgentLeader}${agent.name} `;
				if (e.followup.subCommand) {
					msg += `${chatSubcommandLeader}${e.followup.subCommand} `;
				}
			} else if (!e.followup.agentId && e.followup.subCommand && this.chatSlashCommandService.hasCommand(e.followup.subCommand)) {
				msg = `${chatSubcommandLeader}${e.followup.subCommand} `;
			}

			msg += e.followup.message;
			this.acceptInput(msg);

			if (!e.response) {
				// Followups can be shown by the welcome message, then there is no response associated.
				// At some point we probably want telemetry for these too.
				return;
			}

			this.chatService.notifyUserAction({
				sessionId: this.viewModel.sessionId,
				requestId: e.response.requestId,
				agentId: e.response.agent?.id,
				command: e.response.slashCommand?.name,
				result: e.response.result,
				action: {
					kind: 'followUp',
					followup: e.followup
				},
			});
		}));
		this._register(this.input.onDidChangeHeight(() => {
			const editedRequest = this.renderer.getTemplateDataForRequestId(this.viewModel?.editing?.id);
			if (isRequestVM(editedRequest?.currentElement) && this.viewModel?.editing) {
				this.renderer.updateItemHeightOnRender(editedRequest?.currentElement, editedRequest);
			}

			if (this.bodyDimension) {
				this.layout(this.bodyDimension.height, this.bodyDimension.width);
			}

			this._onDidChangeContentHeight.fire();
		}));
		this._register(this.input.attachmentModel.onDidChange(() => {
			if (this._editingSession) {
				// TODO still needed? Do this inside input part and fire onDidChangeHeight?
				this.renderChatEditingSessionState();
			}
		}));
		this._register(this.inputEditor.onDidChangeModelContent(() => {
			this.parsedChatRequest = undefined;
			this.updateChatInputContext();
		}));
		this._register(this.chatAgentService.onDidChangeAgents(() => {
			this.parsedChatRequest = undefined;
			// Tools agent loads -> welcome content changes
			this.renderWelcomeViewContentIfNeeded();
		}));
		this._register(this.input.onDidChangeCurrentChatMode(() => {
			this.lastWelcomeViewChatMode = this.input.currentModeKind;
			this.renderWelcomeViewContentIfNeeded();
			this.refreshParsedInput();
			this.renderFollowups();
		}));

		this._register(autorun(r => {
			const toolSetIds = new Set<string>();
			const toolIds = new Set<string>();
			for (const [entry, enabled] of this.input.selectedToolsModel.entriesMap.read(r)) {
				if (enabled) {
					if (entry instanceof ToolSet) {
						toolSetIds.add(entry.id);
					} else {
						toolIds.add(entry.id);
					}
				}
			}
			const disabledTools = this.input.attachmentModel.attachments
				.filter(a => a.kind === 'tool' && !toolIds.has(a.id) || a.kind === 'toolset' && !toolSetIds.has(a.id))
				.map(a => a.id);

			this.input.attachmentModel.updateContext(disabledTools, Iterable.empty());
			this.refreshParsedInput();
		}));
	}

	private onDidStyleChange(): void {
		this.container.style.setProperty('--vscode-interactive-result-editor-background-color', this.editorOptions.configuration.resultEditor.backgroundColor?.toString() ?? '');
		this.container.style.setProperty('--vscode-interactive-session-foreground', this.editorOptions.configuration.foreground?.toString() ?? '');
		this.container.style.setProperty('--vscode-chat-list-background', this.themeService.getColorTheme().getColor(this.styles.listBackground)?.toString() ?? '');
	}


	setModel(model: IChatModel, viewState: IChatViewState): void {
		if (!this.container) {
			throw new Error('Call render() before setModel()');
		}

		if (model.sessionId === this.viewModel?.sessionId) {
			return;
		}

		this._codeBlockModelCollection.clear();

		this.container.setAttribute('data-session-id', model.sessionId);
		this.viewModel = this.instantiationService.createInstance(ChatViewModel, model, this._codeBlockModelCollection);

		if (this._lockedToCodingAgent) {
			const placeholder = localize('chat.input.placeholder.lockedToAgent', "Chat with {0}", this._lockedToCodingAgent);
			this.viewModel.setInputPlaceholder(placeholder);
			this.inputEditor.updateOptions({ placeholder });
		} else if (this.viewModel.inputPlaceholder) {
			this.inputEditor.updateOptions({ placeholder: this.viewModel.inputPlaceholder });
		}

		const renderImmediately = this.configurationService.getValue<boolean>('chat.experimental.renderMarkdownImmediately');
		const delay = renderImmediately ? MicrotaskDelay : 0;
		this.viewModelDisposables.add(Event.runAndSubscribe(Event.accumulate(this.viewModel.onDidChange, delay), (events => {
			if (!this.viewModel) {
				return;
			}

			this.requestInProgress.set(this.viewModel.requestInProgress);

			// Update the editor's placeholder text when it changes in the view model
			if (events?.some(e => e?.kind === 'changePlaceholder')) {
				this.inputEditor.updateOptions({ placeholder: this.viewModel.inputPlaceholder });
			}

			this.onDidChangeItems();
			if (events?.some(e => e?.kind === 'addRequest') && this.visible) {
				this.scrollToEnd();
			}

			if (this._editingSession) {
				this.renderChatEditingSessionState();
			}
		})));
		this.viewModelDisposables.add(this.viewModel.onDidDisposeModel(() => {
			// Ensure that view state is saved here, because we will load it again when a new model is assigned
			this.input.saveState();
			if (this.viewModel?.editing) {
				this.finishedEditing();
			}
			// Disposes the viewmodel and listeners
			this.viewModel = undefined;
			this.onDidChangeItems();
		}));
		this.input.initForNewChatModel(viewState, model.getRequests().length === 0);
		this.contribs.forEach(c => {
			if (c.setInputState && viewState.inputState?.[c.id]) {
				c.setInputState(viewState.inputState?.[c.id]);
			}
		});

		this.refreshParsedInput();
		this.viewModelDisposables.add(model.onDidChange((e) => {
			if (e.kind === 'setAgent') {
				this._onDidChangeAgent.fire({ agent: e.agent, slashCommand: e.command });
			}
			if (e.kind === 'addRequest') {
				this.chatTodoListWidget.clear(model.sessionId);
			}
		}));

		if (this.tree && this.visible) {
			this.onDidChangeItems();
			this.scrollToEnd();
		}

		this.renderer.updateViewModel(this.viewModel);
		this.updateChatInputContext();
	}

	getFocus(): ChatTreeItem | undefined {
		return this.tree.getFocus()[0] ?? undefined;
	}

	reveal(item: ChatTreeItem, relativeTop?: number): void {
		this.tree.reveal(item, relativeTop);
	}

	focus(item: ChatTreeItem): void {
		const items = this.tree.getNode(null).children;
		const node = items.find(i => i.element?.id === item.id);
		if (!node) {
			return;
		}

		this.tree.setFocus([node.element]);
		this.tree.domFocus();
	}

	refilter() {
		this.tree.refilter();
	}

	setInputPlaceholder(placeholder: string): void {
		this.viewModel?.setInputPlaceholder(placeholder);
	}

	resetInputPlaceholder(): void {
		this.viewModel?.resetInputPlaceholder();
	}

	setInput(value = ''): void {
		this.input.setValue(value, false);
		this.refreshParsedInput();
	}

	getInput(): string {
		return this.input.inputEditor.getValue();
	}

	// Coding agent locking methods
<<<<<<< HEAD

	public lockToCodingAgent(name: string, displayName: string): void {
=======
	public lockToCodingAgent(name: string, displayName: string, agentId: string): void {
>>>>>>> 4cdcb799
		this._lockedToCodingAgent = displayName;
		this._codingAgentPrefix = `@${name} `;
		this._lockedAgentId = agentId;
		this._lockedToCodingAgentContextKey.set(true);
		this.renderWelcomeViewContentIfNeeded();
		this.input.setChatMode(ChatModeKind.Ask);
		this.renderer.updateOptions({ restorable: false, editable: false, noFooter: true, progressMessageAtBottomOfResponse: true });
		this.tree.rerender();
	}

	public unlockFromCodingAgent(): void {
		// Clear all state related to locking
		this._lockedToCodingAgent = undefined;
		this._codingAgentPrefix = undefined;
		this._lockedAgentId = undefined;
		this._lockedToCodingAgentContextKey.set(false);

		// Explicitly update the DOM to reflect unlocked state
		this.renderWelcomeViewContentIfNeeded();

		// Reset to default placeholder
		if (this.viewModel) {
			this.viewModel.resetInputPlaceholder();
		}
		this.inputEditor.updateOptions({ placeholder: undefined });
		this.renderer.updateOptions({ restorable: true, editable: true, noFooter: false, progressMessageAtBottomOfResponse: mode => mode !== ChatModeKind.Ask });
		this.tree.rerender();
	}

	public get isLockedToCodingAgent(): boolean {
		return !!this._lockedToCodingAgent;
	}

	public get lockedAgentId(): string | undefined {
		return this._lockedAgentId;
	}

	logInputHistory(): void {
		this.input.logInputHistory();
	}

	async acceptInput(query?: string, options?: IChatAcceptInputOptions): Promise<IChatResponseModel | undefined> {
		return this._acceptInput(query ? { query } : undefined, options);
	}

	async rerunLastRequest(): Promise<void> {
		if (!this.viewModel) {
			return;
		}

		const sessionId = this.viewModel.sessionId;
		const lastRequest = this.chatService.getSession(sessionId)?.getRequests().at(-1);
		if (!lastRequest) {
			return;
		}

		const options: IChatSendRequestOptions = {
			attempt: lastRequest.attempt + 1,
			location: this.location,
			userSelectedModelId: this.input.currentLanguageModel
		};
		return await this.chatService.resendRequest(lastRequest, options);
	}

	private collectInputState(): IChatInputState {
		const inputState: IChatInputState = {};
		this.contribs.forEach(c => {
			if (c.getInputState) {
				inputState[c.id] = c.getInputState();
			}
		});

		return inputState;
	}

	private _findPromptFileInContext(attachedContext: ChatRequestVariableSet): URI | undefined {
		for (const item of attachedContext.asArray()) {
			if (isPromptFileVariableEntry(item) && item.isRoot && this.promptsService.getPromptFileType(item.value) === PromptsType.prompt) {
				return item.value;
			}
		}
		return undefined;
	}

	private async _applyPromptFileIfSet(requestInput: IChatRequestInputOptions): Promise<IPromptParserResult | undefined> {
		if (!PromptsConfig.enabled(this.configurationService)) {
			// if prompts are not enabled, we don't need to do anything
			return undefined;
		}

		let parseResult: IPromptParserResult | undefined;

		// first check if the input has a prompt slash command
		const agentSlashPromptPart = this.parsedInput.parts.find((r): r is ChatRequestSlashPromptPart => r instanceof ChatRequestSlashPromptPart);
		if (agentSlashPromptPart) {
			parseResult = await this.promptsService.resolvePromptSlashCommand(agentSlashPromptPart.slashPromptCommand, CancellationToken.None);
			if (parseResult) {
				// add the prompt file to the context, but not sticky
				requestInput.attachedContext.insertFirst(toPromptFileVariableEntry(parseResult.uri, PromptFileVariableKind.PromptFile, undefined, true));

				// remove the slash command from the input
				requestInput.input = this.parsedInput.parts.filter(part => !(part instanceof ChatRequestSlashPromptPart)).map(part => part.text).join('').trim();
			}
		} else {
			// if not, check if the context contains a prompt file: This is the old workflow that we still support for legacy reasons
			const uri = this._findPromptFileInContext(requestInput.attachedContext);
			if (uri) {
				parseResult = await this.promptsService.parse(uri, PromptsType.prompt, CancellationToken.None);
			}
		}

		if (!parseResult) {
			return undefined;
		}
		const meta = parseResult.metadata;
		if (meta?.promptType !== PromptsType.prompt) {
			return undefined;
		}

		const input = requestInput.input.trim();
		requestInput.input = `Follow instructions in [${basename(parseResult.uri)}](${parseResult.uri.toString()}).`;
		if (input) {
			// if the input is not empty, append it to the prompt
			requestInput.input += `\n${input}`;
		}

		await this._applyPromptMetadata(meta, requestInput);

		return parseResult;
	}

	private async _acceptInput(query: { query: string } | undefined, options?: IChatAcceptInputOptions): Promise<IChatResponseModel | undefined> {
		if (this.viewModel?.requestInProgress) {
			return;
		}

		if (!query && this.input.generating) {
			// if the user submits the input and generation finishes quickly, just submit it for them
			const generatingAutoSubmitWindow = 500;
			const start = Date.now();
			await this.input.generating;
			if (Date.now() - start > generatingAutoSubmitWindow) {
				return;
			}
		}

		if (this.viewModel) {
			this._onDidAcceptInput.fire();
			this.scrollLock = !!checkModeOption(this.input.currentModeKind, this.viewOptions.autoScroll);

			const editorValue = this.getInput();
			const requestId = this.chatAccessibilityService.acceptRequest();
			const requestInputs: IChatRequestInputOptions = {
				input: !query ? editorValue : query.query,
				attachedContext: this.input.getAttachedAndImplicitContext(this.viewModel.sessionId),
			};

			const isUserQuery = !query;

			if (!this.viewModel.editing) {
				// process the prompt command
				await this._applyPromptFileIfSet(requestInputs);
				await this._autoAttachInstructions(requestInputs);
			}

			if (this.viewOptions.enableWorkingSet !== undefined && this.input.currentModeKind === ChatModeKind.Edit && !this.chatService.edits2Enabled) {
				const uniqueWorkingSetEntries = new ResourceSet(); // NOTE: this is used for bookkeeping so the UI can avoid rendering references in the UI that are already shown in the working set
				const editingSessionAttachedContext: ChatRequestVariableSet = requestInputs.attachedContext;

				// Collect file variables from previous requests before sending the request
				const previousRequests = this.viewModel.model.getRequests();
				for (const request of previousRequests) {
					for (const variable of request.variableData.variables) {
						if (URI.isUri(variable.value) && variable.kind === 'file') {
							const uri = variable.value;
							if (!uniqueWorkingSetEntries.has(uri)) {
								editingSessionAttachedContext.add(variable);
								uniqueWorkingSetEntries.add(variable.value);
							}
						}
					}
				}
				requestInputs.attachedContext = editingSessionAttachedContext;

				type ChatEditingWorkingSetClassification = {
					owner: 'joyceerhl';
					comment: 'Information about the working set size in a chat editing request';
					originalSize: { classification: 'SystemMetaData'; purpose: 'FeatureInsight'; comment: 'The number of files that the user tried to attach in their editing request.' };
					actualSize: { classification: 'SystemMetaData'; purpose: 'FeatureInsight'; comment: 'The number of files that were actually sent in their editing request.' };
				};
				type ChatEditingWorkingSetEvent = {
					originalSize: number;
					actualSize: number;
				};
				this.telemetryService.publicLog2<ChatEditingWorkingSetEvent, ChatEditingWorkingSetClassification>('chatEditing/workingSetSize', { originalSize: uniqueWorkingSetEntries.size, actualSize: uniqueWorkingSetEntries.size });
			}

			this.chatService.cancelCurrentRequestForSession(this.viewModel.sessionId);
			if (this.currentRequest) {
				// We have to wait the current request to be properly cancelled so that it has a chance to update the model with its result metadata.
				// This is awkward, it's basically a limitation of the chat provider-based agent.
				await Promise.race([this.currentRequest, timeout(1000)]);
			}

			this.input.validateAgentMode();

			if (this.viewModel.model.checkpoint) {
				const requests = this.viewModel.model.getRequests();
				for (let i = requests.length - 1; i >= 0; i -= 1) {
					const request = requests[i];
					if (request.shouldBeBlocked) {
						this.chatService.removeRequest(this.viewModel.sessionId, request.id);
					}
				}
			}

			const result = await this.chatService.sendRequest(this.viewModel.sessionId, requestInputs.input, {
				userSelectedModelId: this.input.currentLanguageModel,
				location: this.location,
				locationData: this._location.resolveData?.(),
				parserContext: { selectedAgent: this._lastSelectedAgent, mode: this.input.currentModeKind },
				attachedContext: requestInputs.attachedContext.asArray(),
				noCommandDetection: options?.noCommandDetection,
				...this.getModeRequestOptions(),
				modeInfo: this.input.currentModeInfo,
				agentIdSilent: this._lockedAgentId
			});

			if (result) {
				this.input.acceptInput(isUserQuery);
				this._onDidSubmitAgent.fire({ agent: result.agent, slashCommand: result.slashCommand });
				this.currentRequest = result.responseCompletePromise.then(() => {
					const responses = this.viewModel?.getItems().filter(isResponseVM);
					const lastResponse = responses?.[responses.length - 1];
					this.chatAccessibilityService.acceptResponse(lastResponse, requestId, options?.isVoiceInput);
					if (lastResponse?.result?.nextQuestion) {
						const { prompt, participant, command } = lastResponse.result.nextQuestion;
						const question = formatChatQuestion(this.chatAgentService, this.location, prompt, participant, command);
						if (question) {
							this.input.setValue(question, false);
						}
					}

					this.currentRequest = undefined;
				});

				if (this.viewModel?.editing) {
					this.finishedEditing(true);
					this.viewModel.model?.setCheckpoint(undefined);
				}
				return result.responseCreatedPromise;
			}
		}
		return undefined;
	}

	getModeRequestOptions(): Partial<IChatSendRequestOptions> {
		return {
			modeInfo: this.input.currentModeInfo,
			userSelectedTools: this.input.selectedToolsModel.userSelectedTools,
		};
	}

	getCodeBlockInfosForResponse(response: IChatResponseViewModel): IChatCodeBlockInfo[] {
		return this.renderer.getCodeBlockInfosForResponse(response);
	}

	getCodeBlockInfoForEditor(uri: URI): IChatCodeBlockInfo | undefined {
		return this.renderer.getCodeBlockInfoForEditor(uri);
	}

	getFileTreeInfosForResponse(response: IChatResponseViewModel): IChatFileTreeInfo[] {
		return this.renderer.getFileTreeInfosForResponse(response);
	}

	getLastFocusedFileTreeForResponse(response: IChatResponseViewModel): IChatFileTreeInfo | undefined {
		return this.renderer.getLastFocusedFileTreeForResponse(response);
	}

	focusLastMessage(): void {
		if (!this.viewModel) {
			return;
		}

		const items = this.tree.getNode(null).children;
		const lastItem = items[items.length - 1];
		if (!lastItem) {
			return;
		}

		this.tree.setFocus([lastItem.element]);
		this.tree.domFocus();
	}

	layout(height: number, width: number): void {
		width = Math.min(width, 950);
		this.bodyDimension = new dom.Dimension(width, height);

		const layoutHeight = this._dynamicMessageLayoutData?.enabled ? this._dynamicMessageLayoutData.maxHeight : height;
		if (this.viewModel?.editing) {
			this.inlineInputPart?.layout(layoutHeight, width);
		}

		if (this.container.classList.contains('experimental-welcome-view')) {
			this.inputPart.layout(layoutHeight, Math.min(width, 650));
		}
		else {
			this.inputPart.layout(layoutHeight, width);
		}

		const inputHeight = this.inputPart.inputPartHeight;
		const chatTodoListWidgetHeight = this.chatTodoListWidget.height;
		const lastElementVisible = this.tree.scrollTop + this.tree.renderHeight >= this.tree.scrollHeight - 2;

		const contentHeight = Math.max(0, height - inputHeight - chatTodoListWidgetHeight);
		if (this.viewOptions.renderStyle === 'compact' || this.viewOptions.renderStyle === 'minimal') {
			this.listContainer.style.removeProperty('--chat-current-response-min-height');
		} else {
			this.listContainer.style.setProperty('--chat-current-response-min-height', contentHeight * .75 + 'px');
		}
		this.tree.layout(contentHeight, width);
		this.tree.getHTMLElement().style.height = `${contentHeight}px`;

		// Push the welcome message down so it doesn't change position
		// when followups, attachments or working set appear
		let welcomeOffset = 100;
		if (this.viewOptions.renderFollowups) {
			welcomeOffset = Math.max(welcomeOffset - this.input.followupsHeight, 0);
		}
		if (this.viewOptions.enableWorkingSet) {
			welcomeOffset = Math.max(welcomeOffset - this.input.editSessionWidgetHeight, 0);
		}
		welcomeOffset = Math.max(welcomeOffset - this.input.attachmentsHeight, 0);
		this.welcomeMessageContainer.style.height = `${contentHeight - welcomeOffset}px`;
		this.welcomeMessageContainer.style.paddingBottom = `${welcomeOffset}px`;

		this.renderer.layout(width);

		const lastItem = this.viewModel?.getItems().at(-1);
		const lastResponseIsRendering = isResponseVM(lastItem) && lastItem.renderData;
		if (lastElementVisible && (!lastResponseIsRendering || checkModeOption(this.input.currentModeKind, this.viewOptions.autoScroll))) {
			this.scrollToEnd();
		}
		this.listContainer.style.height = `${contentHeight}px`;

		this._onDidChangeHeight.fire(height);
	}

	private _dynamicMessageLayoutData?: { numOfMessages: number; maxHeight: number; enabled: boolean };

	// An alternative to layout, this allows you to specify the number of ChatTreeItems
	// you want to show, and the max height of the container. It will then layout the
	// tree to show that many items.
	// TODO@TylerLeonhardt: This could use some refactoring to make it clear which layout strategy is being used
	setDynamicChatTreeItemLayout(numOfChatTreeItems: number, maxHeight: number) {
		this._dynamicMessageLayoutData = { numOfMessages: numOfChatTreeItems, maxHeight, enabled: true };
		this._register(this.renderer.onDidChangeItemHeight(() => this.layoutDynamicChatTreeItemMode()));

		const mutableDisposable = this._register(new MutableDisposable());
		this._register(this.tree.onDidScroll((e) => {
			// TODO@TylerLeonhardt this should probably just be disposed when this is disabled
			// and then set up again when it is enabled again
			if (!this._dynamicMessageLayoutData?.enabled) {
				return;
			}
			mutableDisposable.value = dom.scheduleAtNextAnimationFrame(dom.getWindow(this.listContainer), () => {
				if (!e.scrollTopChanged || e.heightChanged || e.scrollHeightChanged) {
					return;
				}
				const renderHeight = e.height;
				const diff = e.scrollHeight - renderHeight - e.scrollTop;
				if (diff === 0) {
					return;
				}

				const possibleMaxHeight = (this._dynamicMessageLayoutData?.maxHeight ?? maxHeight);
				const width = this.bodyDimension?.width ?? this.container.offsetWidth;
				this.input.layout(possibleMaxHeight, width);
				const inputPartHeight = this.input.inputPartHeight;
				const chatTodoListWidgetHeight = this.chatTodoListWidget.height;
				const newHeight = Math.min(renderHeight + diff, possibleMaxHeight - inputPartHeight - chatTodoListWidgetHeight);
				this.layout(newHeight + inputPartHeight + chatTodoListWidgetHeight, width);
			});
		}));
	}

	updateDynamicChatTreeItemLayout(numOfChatTreeItems: number, maxHeight: number) {
		this._dynamicMessageLayoutData = { numOfMessages: numOfChatTreeItems, maxHeight, enabled: true };
		let hasChanged = false;
		let height = this.bodyDimension!.height;
		let width = this.bodyDimension!.width;
		if (maxHeight < this.bodyDimension!.height) {
			height = maxHeight;
			hasChanged = true;
		}
		const containerWidth = this.container.offsetWidth;
		if (this.bodyDimension?.width !== containerWidth) {
			width = containerWidth;
			hasChanged = true;
		}
		if (hasChanged) {
			this.layout(height, width);
		}
	}

	get isDynamicChatTreeItemLayoutEnabled(): boolean {
		return this._dynamicMessageLayoutData?.enabled ?? false;
	}

	set isDynamicChatTreeItemLayoutEnabled(value: boolean) {
		if (!this._dynamicMessageLayoutData) {
			return;
		}
		this._dynamicMessageLayoutData.enabled = value;
	}

	layoutDynamicChatTreeItemMode(): void {
		if (!this.viewModel || !this._dynamicMessageLayoutData?.enabled) {
			return;
		}

		const width = this.bodyDimension?.width ?? this.container.offsetWidth;
		this.input.layout(this._dynamicMessageLayoutData.maxHeight, width);
		const inputHeight = this.input.inputPartHeight;
		const chatTodoListWidgetHeight = this.chatTodoListWidget.height;

		const totalMessages = this.viewModel.getItems();
		// grab the last N messages
		const messages = totalMessages.slice(-this._dynamicMessageLayoutData.numOfMessages);

		const needsRerender = messages.some(m => m.currentRenderedHeight === undefined);
		const listHeight = needsRerender
			? this._dynamicMessageLayoutData.maxHeight
			: messages.reduce((acc, message) => acc + message.currentRenderedHeight!, 0);

		this.layout(
			Math.min(
				// we add an additional 18px in order to show that there is scrollable content
				inputHeight + chatTodoListWidgetHeight + listHeight + (totalMessages.length > 2 ? 18 : 0),
				this._dynamicMessageLayoutData.maxHeight
			),
			width
		);

		if (needsRerender || !listHeight) {
			this.scrollToEnd();
		}
	}

	saveState(): void {
		this.input.saveState();
	}

	getViewState(): IChatViewState {
		// Get the input state which includes our locked agent (if any)
		const inputState = this.input.getViewState();
		return {
			inputValue: this.getInput(),
			inputState: inputState
		};
	}

	private updateChatInputContext() {
		const currentAgent = this.parsedInput.parts.find(part => part instanceof ChatRequestAgentPart);
		this.agentInInput.set(!!currentAgent);
	}

	private async _applyPromptMetadata(metadata: TPromptMetadata, requestInput: IChatRequestInputOptions): Promise<void> {

		const { mode, tools, model } = metadata;

		const currentMode = this.input.currentModeObs.get();

		// switch to appropriate chat mode if needed
		if (mode && mode !== currentMode.name) {
			// Find the mode object to get its kind
			const chatMode = this.chatModeService.findModeByName(mode);
			if (chatMode) {
				if (currentMode.kind !== chatMode.kind) {
					const chatModeCheck = await this.instantiationService.invokeFunction(handleModeSwitch, currentMode.kind, chatMode.kind, this.viewModel?.model.getRequests().length ?? 0, this.viewModel?.model.editingSession);
					if (!chatModeCheck) {
						return undefined;
					} else if (chatModeCheck.needToClearSession) {
						this.clear();
						await this.waitForReady();
					}
				}
				this.input.setChatMode(chatMode.id);
			}
		}

		// if not tools to enable are present, we are done
		if (tools !== undefined && this.input.currentModeKind === ChatModeKind.Agent) {
			const enablementMap = this.toolsService.toToolAndToolSetEnablementMap(tools);
			this.input.selectedToolsModel.set(enablementMap, true);
		}

		if (model !== undefined) {
			this.input.switchModelByQualifiedName(model);
		}
	}

	/**
	 * Adds additional instructions to the context
	 * - instructions that have a 'applyTo' pattern that matches the current input
	 * - instructions referenced in the copilot settings 'copilot-instructions'
	 * - instructions referenced in an already included instruction file
	 */
	private async _autoAttachInstructions({ attachedContext }: IChatRequestInputOptions): Promise<void> {
		const promptsConfigEnabled = PromptsConfig.enabled(this.configurationService);
		this.logService.debug(`ChatWidget#_autoAttachInstructions: ${PromptsConfig.KEY}: ${promptsConfigEnabled}`);

		if (promptsConfigEnabled) {
			const computer = this.instantiationService.createInstance(ComputeAutomaticInstructions, this._getReadTool());
			await computer.collect(attachedContext, CancellationToken.None);
		} else {
			const computer = this.instantiationService.createInstance(ComputeAutomaticInstructions, undefined);
			await computer.collectAgentInstructionsOnly(attachedContext, CancellationToken.None);
		}
	}

	private _getReadTool(): IToolData | undefined {
		if (this.input.currentModeKind !== ChatModeKind.Agent) {
			return undefined;
		}
		const readFileTool = this.toolsService.getToolByName('readFile');
		if (!readFileTool || !this.input.selectedToolsModel.userSelectedTools.get()[readFileTool.id]) {
			return undefined;
		}
		return readFileTool;
	}

	delegateScrollFromMouseWheelEvent(browserEvent: IMouseWheelEvent): void {
		this.tree.delegateScrollFromMouseWheelEvent(browserEvent);
	}
}

export class ChatWidgetService extends Disposable implements IChatWidgetService {

	declare readonly _serviceBrand: undefined;

	private _widgets: ChatWidget[] = [];
	private _lastFocusedWidget: ChatWidget | undefined = undefined;

	private readonly _onDidAddWidget = this._register(new Emitter<ChatWidget>());
	readonly onDidAddWidget: Event<IChatWidget> = this._onDidAddWidget.event;

	get lastFocusedWidget(): IChatWidget | undefined {
		return this._lastFocusedWidget;
	}

	getAllWidgets(): ReadonlyArray<IChatWidget> {
		return this._widgets;
	}

	getWidgetsByLocations(location: ChatAgentLocation): ReadonlyArray<IChatWidget> {
		return this._widgets.filter(w => w.location === location);
	}

	getWidgetByInputUri(uri: URI): ChatWidget | undefined {
		return this._widgets.find(w => isEqual(w.inputUri, uri));
	}

	getWidgetBySessionId(sessionId: string): ChatWidget | undefined {
		return this._widgets.find(w => w.viewModel?.sessionId === sessionId);
	}

	private setLastFocusedWidget(widget: ChatWidget | undefined): void {
		if (widget === this._lastFocusedWidget) {
			return;
		}

		this._lastFocusedWidget = widget;
	}

	register(newWidget: ChatWidget): IDisposable {
		if (this._widgets.some(widget => widget === newWidget)) {
			throw new Error('Cannot register the same widget multiple times');
		}

		this._widgets.push(newWidget);
		this._onDidAddWidget.fire(newWidget);

		return combinedDisposable(
			newWidget.onDidFocus(() => this.setLastFocusedWidget(newWidget)),
			toDisposable(() => this._widgets.splice(this._widgets.indexOf(newWidget), 1))
		);
	}
}<|MERGE_RESOLUTION|>--- conflicted
+++ resolved
@@ -80,7 +80,6 @@
 import './media/chatAgentHover.css';
 import './media/chatViewWelcome.css';
 import { ChatViewWelcomePart, IChatSuggestedPrompts, IChatViewWelcomeContent } from './viewsWelcome/chatViewWelcomeController.js';
-<<<<<<< HEAD
 import { MicrotaskDelay } from '../../../../base/common/symbols.js';
 import { IChatRequestVariableEntry, ChatRequestVariableSet as ChatRequestVariableSet, isPromptFileVariableEntry, toPromptFileVariableEntry, PromptFileVariableKind, isPromptTextVariableEntry } from '../common/chatVariableEntries.js';
 import { ChatViewPane } from './chatViewPane.js';
@@ -94,8 +93,6 @@
 import { IHoverService } from '../../../../platform/hover/browser/hover.js';
 import { IMouseWheelEvent } from '../../../../base/browser/mouseEvent.js';
 import { TodoListToolSettingId as TodoListToolSettingId } from '../common/tools/manageTodoListTool.js';
-=======
->>>>>>> 4cdcb799
 
 const $ = dom.$;
 
@@ -430,12 +427,9 @@
 		@ILanguageModelToolsService private readonly toolsService: ILanguageModelToolsService,
 		@IWorkspaceContextService private readonly contextService: IWorkspaceContextService,
 		@IChatModeService private readonly chatModeService: IChatModeService,
-<<<<<<< HEAD
-		@IHoverService private readonly hoverService: IHoverService
-=======
+		@IHoverService private readonly hoverService: IHoverService,
 		@IChatTodoListService private readonly chatTodoListService: IChatTodoListService,
 		@IChatLayoutService private readonly chatLayoutService: IChatLayoutService
->>>>>>> 4cdcb799
 	) {
 		super();
 		this._lockedToCodingAgentContextKey = ChatContextKeys.lockedToCodingAgent.bindTo(this.contextKeyService);
@@ -957,23 +951,11 @@
 				welcomeContent = this.getWelcomeViewContent(additionalMessage);
 				welcomeContent.tips = tips;
 			}
-<<<<<<< HEAD
 			// Optional: recent chat history above welcome content when enabled
 			const showHistory = this.configurationService.getValue<boolean>(ChatConfiguration.EmptyStateHistoryEnabled);
 			if (showHistory) {
 				this.renderWelcomeHistorySection();
 			}
-
-			this.welcomePart.value = this.instantiationService.createInstance(
-				ChatViewWelcomePart,
-				welcomeContent,
-				{
-					location: this.location,
-					isWidgetAgentWelcomeViewContent: this.input?.currentModeKind === ChatModeKind.Agent
-				}
-			);
-			dom.append(this.welcomeMessageContainer, this.welcomePart.value.element);
-=======
 
 			if (!this.welcomePart.value || this.welcomePart.value.needsRerender(welcomeContent)) {
 				dom.clearNode(this.welcomeMessageContainer);
@@ -987,7 +969,6 @@
 				);
 				dom.append(this.welcomeMessageContainer, this.welcomePart.value.element);
 			}
->>>>>>> 4cdcb799
 		}
 
 		if (this.viewModel) {
@@ -1135,11 +1116,6 @@
 	}
 
 	private renderChatTodoListWidget(): void {
-<<<<<<< HEAD
-		const isChatTodoListToolEnabled = this.configurationService.getValue<boolean>(TodoListToolSettingId);
-		if (isChatTodoListToolEnabled) {
-			this.chatTodoListWidget.render(this.viewModel?.sessionId);
-=======
 		const sessionId = this.viewModel?.sessionId;
 		if (!sessionId) {
 			this.chatTodoListWidget.render(sessionId);
@@ -1154,7 +1130,6 @@
 		const todos = this.chatTodoListService.getTodos(sessionId);
 		if (todos.length > 0) {
 			this.chatTodoListWidget.render(sessionId);
->>>>>>> 4cdcb799
 		}
 	}
 
@@ -2075,12 +2050,7 @@
 	}
 
 	// Coding agent locking methods
-<<<<<<< HEAD
-
-	public lockToCodingAgent(name: string, displayName: string): void {
-=======
 	public lockToCodingAgent(name: string, displayName: string, agentId: string): void {
->>>>>>> 4cdcb799
 		this._lockedToCodingAgent = displayName;
 		this._codingAgentPrefix = `@${name} `;
 		this._lockedAgentId = agentId;
