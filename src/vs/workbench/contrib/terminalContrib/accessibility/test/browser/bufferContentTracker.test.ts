--- conflicted
+++ resolved
@@ -79,9 +79,6 @@
 			capabilities.add(TerminalCapability.NaiveCwdDetection, null!);
 		}
 		const TerminalCtor = (await importAMDNodeModule<typeof import('@xterm/xterm')>('@xterm/xterm', 'lib/xterm.js')).Terminal;
-<<<<<<< HEAD
-		xterm = store.add(instantiationService.createInstance(XtermTerminal, TerminalCtor, 80, 30, undefined, { getBackgroundColor: () => undefined }, capabilities, '', true));
-=======
 		xterm = store.add(instantiationService.createInstance(XtermTerminal, TerminalCtor, {
 			cols: 80,
 			rows: 30,
@@ -89,7 +86,6 @@
 			capabilities,
 			disableShellIntegrationReporting: true
 		}));
->>>>>>> aca460e3
 		const container = document.createElement('div');
 		xterm.raw.open(container);
 		configurationService = new TestConfigurationService({ terminal: { integrated: { tabs: { separator: ' - ', title: '${cwd}', description: '${cwd}' } } } });
